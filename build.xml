--- conflicted
+++ resolved
@@ -159,12 +159,7 @@
 		<include name="**/*.js" />
 		<exclude name="*.js" />
 		<exclude name="Workers/**" />
-<<<<<<< HEAD
-		<exclude name="ThirdParty/zip/**" />
-		<include name="ThirdParty/zip/zip.js" />
-=======
 		<exclude name="ThirdParty/Workers/**" />
->>>>>>> b2febb86
 		<exclude name="**/*.profile.js" />
 	</fileset>
 
