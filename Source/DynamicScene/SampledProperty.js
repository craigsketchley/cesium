--- conflicted
+++ resolved
@@ -433,11 +433,7 @@
 
         var i;
         for (i = 0; i < length; i++) {
-<<<<<<< HEAD
-            if (!times[i].equals(otherTimes[i])) {
-=======
             if (!JulianDate.equals(times[i], otherTimes[i])) {
->>>>>>> 1be0179f
                 return false;
             }
         }
