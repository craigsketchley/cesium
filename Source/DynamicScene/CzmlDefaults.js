/*global define*/
define([
        './DynamicObject',
        './DynamicBillboard',
        './DynamicEllipse',
        './DynamicEllipsoid',
        './DynamicCone',
        './DynamicExternalDocument',
        './DynamicLabel',
        './DynamicPath',
        './DynamicPoint',
        './DynamicPolygon',
        './DynamicPolyline',
        './DynamicPyramid',
        './DynamicBillboardVisualizer',
        './DynamicEllipsoidVisualizer',
        './DynamicConeVisualizerUsingCustomSensor', //CZML_TODO Replace with './DynamicConeVisualizer', once ComplexConicSensor works.
        './DynamicLabelVisualizer',
        './DynamicPathVisualizer',
        './DynamicPointVisualizer',
        './DynamicPolygonVisualizer',
        './DynamicPolylineVisualizer',
        './DynamicPyramidVisualizer'
<<<<<<< HEAD
       ], function(
        DynamicObject,
        DynamicBillboard,
        DynamicEllipsoid,
        DynamicCone,
        DynamicExternalDocument,
        DynamicLabel,
        DynamicPath,
        DynamicPoint,
        DynamicPolygon,
        DynamicPolyline,
        DynamicPyramid,
        DynamicBillboardVisualizer,
        DynamicEllipsoidVisualizer,
        DynamicConeVisualizer,
        DynamicLabelVisualizer,
        DynamicPathVisualizer,
        DynamicPointVisualizer,
        DynamicPolygonVisualizer,
        DynamicPolylineVisualizer,
        DynamicPyramidVisualizer) {
=======
        ], function(
                DynamicObject,
                DynamicBillboard,
                DynamicEllipse,
                DynamicEllipsoid,
                DynamicCone,
                DynamicLabel,
                DynamicPath,
                DynamicPoint,
                DynamicPolygon,
                DynamicPolyline,
                DynamicPyramid,
                DynamicBillboardVisualizer,
                DynamicEllipsoidVisualizer,
                DynamicConeVisualizer,
                DynamicLabelVisualizer,
                DynamicPathVisualizer,
                DynamicPointVisualizer,
                DynamicPolygonVisualizer,
                DynamicPolylineVisualizer,
                DynamicPyramidVisualizer) {
>>>>>>> ac0ec923
    "use strict";

    /**
     * Helper class which provides the default set of CZML processing methods
     * needed to visualize the complete CZML standard.  There's no reason to
     * access this class directly, as it just holds the defaults used by
     * DynamicObjectCollection, CompositeDynamicObjectCollection, and VisualizerCollection.
     *
     * @exports CzmlDefaults
     *
     * @see DynamicObjectCollection
     * @see CompositeDynamicObjectCollection
     * @see VisualizerCollection#createCzmlDefaultsCollection
     */
    var CzmlDefaults = {
        //Any change to updaters needs to be reflected in the DynamicObject constructor,
        //which has the superset of all properties created by the various updaters.
        /**
         * The standard set of updaters for processing CZML.  This array is the default
         * set of updater methods used by DynamicObjectCollection.
         * @see DynamicObjectCollection
         */
        updaters : [DynamicBillboard.processCzmlPacket,
                    DynamicEllipse.processCzmlPacket,
                    DynamicEllipsoid.processCzmlPacket,
                    DynamicCone.processCzmlPacket,
                    DynamicLabel.processCzmlPacket,
                    DynamicPath.processCzmlPacket,
                    DynamicPoint.processCzmlPacket,
                    DynamicPolygon.processCzmlPacket,
                    DynamicPolyline.processCzmlPacket,
                    DynamicPyramid.processCzmlPacket,
                    DynamicExternalDocument.processCzmlPacket,
                    DynamicObject.processCzmlPacketPosition,
                    DynamicObject.processCzmlPacketViewFrom,
                    DynamicObject.processCzmlPacketOrientation,
                    DynamicObject.processCzmlPacketVertexPositions,
                    DynamicObject.processCzmlPacketAvailability],

        /**
         * The standard set of mergers for processing CZML.  This array is the default
         * set of updater methods used by CompositeDynamicObjectCollection.
         *
         * @see CompositeDynamicObjectCollection
         */
        mergers : [DynamicBillboard.mergeProperties,
                   DynamicEllipse.mergeProperties,
                   DynamicEllipsoid.mergeProperties,
                   DynamicCone.mergeProperties,
                   DynamicLabel.mergeProperties,
                   DynamicPath.mergeProperties,
                   DynamicPoint.mergeProperties,
                   DynamicPolygon.mergeProperties,
                   DynamicPolyline.mergeProperties,
                   DynamicPyramid.mergeProperties,
                   DynamicObject.mergeProperties,
                   DynamicExternalDocument.mergeProperties],

        /**
        * The standard set of cleaners for processing CZML.  This array is the default
        * set of updater methods used by CompositeDynamicObjectCollection.
        *
        * @see CompositeDynamicObjectCollection
        */
        cleaners : [DynamicBillboard.undefineProperties,
<<<<<<< HEAD
                    DynamicEllipsoid.undefineProperties,
                    DynamicCone.undefineProperties,
                    DynamicLabel.undefineProperties,
                    DynamicPath.undefineProperties,
                    DynamicPoint.undefineProperties,
                    DynamicPolygon.undefineProperties,
                    DynamicPolyline.undefineProperties,
                    DynamicPyramid.undefineProperties,
                    DynamicObject.undefineProperties,
                    DynamicExternalDocument.undefineProperties],
=======
                   DynamicEllipse.undefineProperties,
                   DynamicEllipsoid.undefineProperties,
                   DynamicCone.undefineProperties,
                   DynamicLabel.undefineProperties,
                   DynamicPath.undefineProperties,
                   DynamicPoint.undefineProperties,
                   DynamicPolygon.undefineProperties,
                   DynamicPolyline.undefineProperties,
                   DynamicPyramid.undefineProperties,
                   DynamicObject.undefineProperties],
>>>>>>> ac0ec923

       /**
        * Creates an array containing the standard CZML visualizers,
        * configured for the provided scene.
        *
        * @param scene The scene being used for visualization.
        * @returns {Array} The CZML standard visualizers.
        * @see VisualizerCollection#createCzmlDefaultsCollection
        */
       createVisualizers : function(scene) {
           return [new DynamicBillboardVisualizer(scene),
                   new DynamicEllipsoidVisualizer(scene),
                   new DynamicConeVisualizer(scene),
                   new DynamicLabelVisualizer(scene),
                   new DynamicPointVisualizer(scene),
                   new DynamicPolygonVisualizer(scene),
                   new DynamicPolylineVisualizer(scene),
                   new DynamicPyramidVisualizer(scene),
                   new DynamicPathVisualizer(scene)];
       }
    };

    return CzmlDefaults;
});<|MERGE_RESOLUTION|>--- conflicted
+++ resolved
@@ -21,35 +21,13 @@
         './DynamicPolygonVisualizer',
         './DynamicPolylineVisualizer',
         './DynamicPyramidVisualizer'
-<<<<<<< HEAD
-       ], function(
-        DynamicObject,
-        DynamicBillboard,
-        DynamicEllipsoid,
-        DynamicCone,
-        DynamicExternalDocument,
-        DynamicLabel,
-        DynamicPath,
-        DynamicPoint,
-        DynamicPolygon,
-        DynamicPolyline,
-        DynamicPyramid,
-        DynamicBillboardVisualizer,
-        DynamicEllipsoidVisualizer,
-        DynamicConeVisualizer,
-        DynamicLabelVisualizer,
-        DynamicPathVisualizer,
-        DynamicPointVisualizer,
-        DynamicPolygonVisualizer,
-        DynamicPolylineVisualizer,
-        DynamicPyramidVisualizer) {
-=======
         ], function(
                 DynamicObject,
                 DynamicBillboard,
                 DynamicEllipse,
                 DynamicEllipsoid,
                 DynamicCone,
+                DynamicExternalDocument,
                 DynamicLabel,
                 DynamicPath,
                 DynamicPoint,
@@ -65,7 +43,6 @@
                 DynamicPolygonVisualizer,
                 DynamicPolylineVisualizer,
                 DynamicPyramidVisualizer) {
->>>>>>> ac0ec923
     "use strict";
 
     /**
@@ -131,18 +108,6 @@
         * @see CompositeDynamicObjectCollection
         */
         cleaners : [DynamicBillboard.undefineProperties,
-<<<<<<< HEAD
-                    DynamicEllipsoid.undefineProperties,
-                    DynamicCone.undefineProperties,
-                    DynamicLabel.undefineProperties,
-                    DynamicPath.undefineProperties,
-                    DynamicPoint.undefineProperties,
-                    DynamicPolygon.undefineProperties,
-                    DynamicPolyline.undefineProperties,
-                    DynamicPyramid.undefineProperties,
-                    DynamicObject.undefineProperties,
-                    DynamicExternalDocument.undefineProperties],
-=======
                    DynamicEllipse.undefineProperties,
                    DynamicEllipsoid.undefineProperties,
                    DynamicCone.undefineProperties,
@@ -152,8 +117,8 @@
                    DynamicPolygon.undefineProperties,
                    DynamicPolyline.undefineProperties,
                    DynamicPyramid.undefineProperties,
-                   DynamicObject.undefineProperties],
->>>>>>> ac0ec923
+                   DynamicObject.undefineProperties,
+                   DynamicExternalDocument.undefineProperties],],
 
        /**
         * Creates an array containing the standard CZML visualizers,
