--- conflicted
+++ resolved
@@ -86,22 +86,11 @@
             return false;
         }
 
-<<<<<<< HEAD
-=======
-        var polylineUpdated = false;
-        var polyline = dynamicObject.polyline;
-        polylineUpdated = !defined(polyline);
-        if (polylineUpdated) {
-            dynamicObject.polyline = polyline = new DynamicPolyline();
-        }
-
->>>>>>> 31760574
         var interval = polylineData.interval;
         if (defined(interval)) {
             interval = TimeInterval.fromIso8601(interval);
         }
 
-<<<<<<< HEAD
         var polyline = dynamicObject.polyline;
         var polylineUpdated = typeof polyline === 'undefined';
         if (polylineUpdated) {
@@ -113,52 +102,6 @@
         polylineUpdated = processPacketData(CzmlColor, polyline, 'outlineColor', polylineData.outlineColor, interval, sourceUri) || polylineUpdated;
         polylineUpdated = processPacketData(CzmlNumber, polyline, 'outlineWidth', polylineData.outlineWidth, interval, sourceUri) || polylineUpdated;
         polylineUpdated = processPacketData(CzmlBoolean, polyline, 'show', polylineData.show, interval, sourceUri) || polylineUpdated;
-=======
-        if (defined(polylineData.color)) {
-            var color = polyline.color;
-            if (!defined(color)) {
-                polyline.color = color = new DynamicProperty(CzmlColor);
-                polylineUpdated = true;
-            }
-            color.processCzmlIntervals(polylineData.color, interval);
-        }
-
-        if (defined(polylineData.width)) {
-            var width = polyline.width;
-            if (!defined(width)) {
-                polyline.width = width = new DynamicProperty(CzmlNumber);
-                polylineUpdated = true;
-            }
-            width.processCzmlIntervals(polylineData.width, interval);
-        }
-
-        if (defined(polylineData.outlineColor)) {
-            var outlineColor = polyline.outlineColor;
-            if (!defined(outlineColor)) {
-                polyline.outlineColor = outlineColor = new DynamicProperty(CzmlColor);
-                polylineUpdated = true;
-            }
-            outlineColor.processCzmlIntervals(polylineData.outlineColor, interval);
-        }
-
-        if (defined(polylineData.outlineWidth)) {
-            var outlineWidth = polyline.outlineWidth;
-            if (!defined(outlineWidth)) {
-                polyline.outlineWidth = outlineWidth = new DynamicProperty(CzmlNumber);
-                polylineUpdated = true;
-            }
-            outlineWidth.processCzmlIntervals(polylineData.outlineWidth, interval);
-        }
-
-        if (defined(polylineData.show)) {
-            var show = polyline.show;
-            if (!defined(show)) {
-                polyline.show = show = new DynamicProperty(CzmlBoolean);
-                polylineUpdated = true;
-            }
-            show.processCzmlIntervals(polylineData.show, interval);
-        }
->>>>>>> 31760574
         return polylineUpdated;
     };
 
