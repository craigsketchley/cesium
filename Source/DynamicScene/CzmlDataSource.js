/*global define*/
define([
        '../Core/Cartesian2',
        '../Core/Cartesian3',
        '../Core/Cartographic',
        '../Core/Color',
        '../Core/ClockRange',
        '../Core/ClockStep',
        '../Core/createGuid',
        '../Core/defaultValue',
        '../Core/defined',
        '../Core/DeveloperError',
        '../Core/Ellipsoid',
        '../Core/Event',
        '../Core/getFilenameFromUri',
        '../Core/HermitePolynomialApproximation',
        '../Core/Iso8601',
        '../Core/JulianDate',
        '../Core/LagrangePolynomialApproximation',
        '../Core/LinearApproximation',
        '../Core/loadJson',
        '../Core/Math',
        '../Core/Quaternion',
        '../Core/ReferenceFrame',
        '../Core/RuntimeError',
        '../Core/Spherical',
        '../Core/TimeInterval',
        '../Scene/HorizontalOrigin',
        '../Scene/LabelStyle',
        '../Scene/VerticalOrigin',
        './CompositeMaterialProperty',
        './CompositePositionProperty',
        './CompositeProperty',
        './ConstantPositionProperty',
        './ConstantProperty',
        './DynamicBillboard',
        './DynamicClock',
        './ColorMaterialProperty',
        './PolylineOutlineMaterialProperty',
        './DynamicCone',
        './DynamicLabel',
        './DynamicDirectionsProperty',
        './DynamicEllipse',
        './DynamicEllipsoid',
        './GridMaterialProperty',
        './ImageMaterialProperty',
        './DynamicObject',
        './DynamicObjectCollection',
        './DynamicPath',
        './DynamicPoint',
        './DynamicPolyline',
        './DynamicPolygon',
        './DynamicPyramid',
        './DynamicVector',
        './DynamicVertexPositionsProperty',
        './SampledPositionProperty',
        './SampledProperty',
        './TimeIntervalCollectionPositionProperty',
        './TimeIntervalCollectionProperty',
        '../ThirdParty/Uri',
        '../ThirdParty/when'
    ], function(
        Cartesian2,
        Cartesian3,
        Cartographic,
        Color,
        ClockRange,
        ClockStep,
        createGuid,
        defaultValue,
        defined,
        DeveloperError,
        Ellipsoid,
        Event,
        getFilenameFromUri,
        HermitePolynomialApproximation,
        Iso8601,
        JulianDate,
        LagrangePolynomialApproximation,
        LinearApproximation,
        loadJson,
        CesiumMath,
        Quaternion,
        ReferenceFrame,
        RuntimeError,
        Spherical,
        TimeInterval,
        HorizontalOrigin,
        LabelStyle,
        VerticalOrigin,
        CompositeMaterialProperty,
        CompositePositionProperty,
        CompositeProperty,
        ConstantPositionProperty,
        ConstantProperty,
        DynamicBillboard,
        DynamicClock,
        ColorMaterialProperty,
        PolylineOutlineMaterialProperty,
        DynamicCone,
        DynamicLabel,
        DynamicDirectionsProperty,
        DynamicEllipse,
        DynamicEllipsoid,
        GridMaterialProperty,
        ImageMaterialProperty,
        DynamicObject,
        DynamicObjectCollection,
        DynamicPath,
        DynamicPoint,
        DynamicPolyline,
        DynamicPolygon,
        DynamicPyramid,
        DynamicVector,
        DynamicVertexPositionsProperty,
        SampledPositionProperty,
        SampledProperty,
        TimeIntervalCollectionPositionProperty,
        TimeIntervalCollectionProperty,
        Uri,
        when) {
    "use strict";

    var scratchCartesian = new Cartesian3();
    var scratchSpherical = new Spherical();
    var scratchCartographic = new Cartographic();

    function unwrapColorInterval(czmlInterval) {
        var rgbaf = czmlInterval.rgbaf;
        if (defined(rgbaf)) {
            return rgbaf;
        }

        var rgba = czmlInterval.rgba;
        if (!defined(rgba)) {
            return undefined;
        }

        if (rgba.length === Color.length) {
            return [Color.byteToFloat(rgba[0]), Color.byteToFloat(rgba[1]), Color.byteToFloat(rgba[2]), Color.byteToFloat(rgba[3])];
        }

        var len = rgba.length;
        rgbaf = new Array(len);
        for ( var i = 0; i < len; i += 5) {
            rgbaf[i] = rgba[i];
            rgbaf[i + 1] = Color.byteToFloat(rgba[i + 1]);
            rgbaf[i + 2] = Color.byteToFloat(rgba[i + 2]);
            rgbaf[i + 3] = Color.byteToFloat(rgba[i + 3]);
            rgbaf[i + 4] = Color.byteToFloat(rgba[i + 4]);
        }
        return rgbaf;
    }

    function unwrapImageInterval(czmlInterval, sourceUri) {
        var result = defaultValue(czmlInterval.image, czmlInterval);
        if (defined(sourceUri)) {
            var baseUri = new Uri(document.location.href);
            sourceUri = new Uri(sourceUri);
            result = new Uri(result).resolve(sourceUri.resolve(baseUri)).toString();
        }
        return result;
    }

    function unwrapCartesianInterval(czmlInterval) {
        if (defined(czmlInterval.cartesian)) {
            return czmlInterval.cartesian;
        }

        if (defined(czmlInterval.unitCartesian)) {
            return czmlInterval.unitCartesian;
        }

        var i;
        var len;
        var result;

        var unitSpherical = czmlInterval.unitSpherical;
        if (defined(unitSpherical)) {
            len = unitSpherical.length;
            if (len === 2) {
                scratchSpherical.clock = unitSpherical[0];
                scratchSpherical.cone = unitSpherical[1];
                Cartesian3.fromSpherical(scratchSpherical, scratchCartesian);
                result = [scratchCartesian.x, scratchCartesian.y, scratchCartesian.z];
            } else {
                var sphericalIt = 0;
                result = new Array((len / 3) * 4);
                for (i = 0; i < len; i += 4) {
                    result[i] = unitSpherical[sphericalIt++];

                    scratchSpherical.clock = unitSpherical[sphericalIt++];
                    scratchSpherical.cone = unitSpherical[sphericalIt++];
                    Cartesian3.fromSpherical(scratchSpherical, scratchCartesian);

                    result[i + 1] = scratchCartesian.x;
                    result[i + 2] = scratchCartesian.y;
                    result[i + 3] = scratchCartesian.z;
                }
            }
            return result;
        }

        var cartographic = czmlInterval.cartographicRadians;
        if (defined(cartographic)) {
            if (cartographic.length === 3) {
                scratchCartographic.longitude = cartographic[0];
                scratchCartographic.latitude = cartographic[1];
                scratchCartographic.height = cartographic[2];
                Ellipsoid.WGS84.cartographicToCartesian(scratchCartographic, scratchCartesian);
                result = [scratchCartesian.x, scratchCartesian.y, scratchCartesian.z];
            } else {
                len = cartographic.length;
                result = new Array(len);
                for (i = 0; i < len; i += 4) {
                    scratchCartographic.longitude = cartographic[i + 1];
                    scratchCartographic.latitude = cartographic[i + 2];
                    scratchCartographic.height = cartographic[i + 3];
                    Ellipsoid.WGS84.cartographicToCartesian(scratchCartographic, scratchCartesian);

                    result[i] = cartographic[i];
                    result[i + 1] = scratchCartesian.x;
                    result[i + 2] = scratchCartesian.y;
                    result[i + 3] = scratchCartesian.z;
                }
            }
            return result;
        }

        var cartographicDegrees = czmlInterval.cartographicDegrees;
        if (!defined(cartographicDegrees)) {
            throw new RuntimeError(JSON.stringify(czmlInterval) + ' is not a valid CZML interval.');
        }

        if (cartographicDegrees.length === 3) {
            scratchCartographic.longitude = CesiumMath.toRadians(cartographicDegrees[0]);
            scratchCartographic.latitude = CesiumMath.toRadians(cartographicDegrees[1]);
            scratchCartographic.height = cartographicDegrees[2];
            Ellipsoid.WGS84.cartographicToCartesian(scratchCartographic, scratchCartesian);
            result = [scratchCartesian.x, scratchCartesian.y, scratchCartesian.z];
        } else {
            len = cartographicDegrees.length;
            result = new Array(len);
            for (i = 0; i < len; i += 4) {
                scratchCartographic.longitude = CesiumMath.toRadians(cartographicDegrees[i + 1]);
                scratchCartographic.latitude = CesiumMath.toRadians(cartographicDegrees[i + 2]);
                scratchCartographic.height = cartographicDegrees[i + 3];
                Ellipsoid.WGS84.cartographicToCartesian(scratchCartographic, scratchCartesian);

                result[i] = cartographicDegrees[i];
                result[i + 1] = scratchCartesian.x;
                result[i + 2] = scratchCartesian.y;
                result[i + 3] = scratchCartesian.z;
            }
        }

        return result;
    }

    function unwrapInterval(type, czmlInterval, sourceUri) {
        /*jshint sub:true*/
        switch (type) {
        case Boolean:
            return defaultValue(czmlInterval['boolean'], czmlInterval);
        case Cartesian2:
            return czmlInterval.cartesian2;
        case Cartesian3:
            return unwrapCartesianInterval(czmlInterval);
        case Color:
            return unwrapColorInterval(czmlInterval);
        case HorizontalOrigin:
            return HorizontalOrigin[defaultValue(czmlInterval.horizontalOrigin, czmlInterval)];
        case Image:
            return unwrapImageInterval(czmlInterval, sourceUri);
        case JulianDate:
            return JulianDate.fromIso8601(defaultValue(czmlInterval.date, czmlInterval));
        case LabelStyle:
            return LabelStyle[defaultValue(czmlInterval.labelStyle, czmlInterval)];
        case Number:
            return defaultValue(czmlInterval.number, czmlInterval);
        case String:
            return defaultValue(czmlInterval.string, czmlInterval);
        case Array:
            return czmlInterval.array;
        case Quaternion:
            return czmlInterval.unitQuaternion;
        case VerticalOrigin:
            return VerticalOrigin[defaultValue(czmlInterval.verticalOrigin, czmlInterval)];
        default:
            throw new DeveloperError(type);
        }
    }

    var interpolators = {
        HERMITE : HermitePolynomialApproximation,
        LAGRANGE : LagrangePolynomialApproximation,
        LINEAR : LinearApproximation
    };

    function updateInterpolationSettings(packetData, property) {
        var interpolator = interpolators[packetData.interpolationAlgorithm];
        if (defined(interpolator)) {
            property.interpolationAlgorithm = interpolator;
        }
        if (defined(packetData.interpolationDegree)) {
            property.interpolationDegree = packetData.interpolationDegree;
        }
    }

    function processProperty(type, object, propertyName, packetData, constrainedInterval, sourceUri) {
        var combinedInterval;
        var packetInterval = packetData.interval;
        if (defined(packetInterval)) {
            combinedInterval = TimeInterval.fromIso8601(packetInterval);
            if (defined(constrainedInterval)) {
                combinedInterval = combinedInterval.intersect(constrainedInterval);
            }
        } else if (defined(constrainedInterval)) {
            combinedInterval = constrainedInterval;
        }

        var unwrappedInterval = unwrapInterval(type, packetData, sourceUri);
        var hasInterval = defined(combinedInterval) && !combinedInterval.equals(Iso8601.MAXIMUM_INTERVAL);
        var packedLength = defaultValue(type.packedLength, 1);
        var unwrappedIntervalLength = defaultValue(unwrappedInterval.length, 1);
        var isSampled = !defined(packetData.array) && (typeof unwrappedInterval !== 'string') && unwrappedIntervalLength > packedLength;

        //Any time a constant value is assigned, it completely blows away anything else.
        if (!isSampled && !hasInterval) {
            if (defined(type.unpack)) {
                object[propertyName] = new ConstantProperty(type.unpack(unwrappedInterval, 0));
            } else {
                object[propertyName] = new ConstantProperty(unwrappedInterval);
            }
            return true;
        }

        var propertyCreated = false;
        var property = object[propertyName];

        var epoch;
        var packetEpoch = packetData.epoch;
        if (defined(packetEpoch)) {
            epoch = JulianDate.fromIso8601(packetEpoch);
        }

        //Without an interval, any sampled value is infinite, meaning it completely
        //replaces any non-sampled property that may exist.
        if (isSampled && !hasInterval) {
            if (!(property instanceof SampledProperty)) {
                property = new SampledProperty(type);
                object[propertyName] = property;
                propertyCreated = true;
            }
            property.addSamplesPackedArray(unwrappedInterval, epoch);
            updateInterpolationSettings(packetData, property);
            return propertyCreated;
        }

        var interval;

        //A constant value with an interval is normally part of a TimeIntervalCollection,
        //However, if the current property is not a time-interval collection, we need
        //to turn it into a Composite, preserving the old data with the new interval.
        if (!isSampled && hasInterval) {
            //Create a new interval for the constant value.
            combinedInterval = combinedInterval.clone();
            if (defined(type.unpack)) {
                combinedInterval.data = type.unpack(unwrappedInterval, 0);
            } else {
                combinedInterval.data = unwrappedInterval;
            }

            //If no property exists, simply use a new interval collection
            if (!defined(property)) {
                property = new TimeIntervalCollectionProperty();
                object[propertyName] = property;
                propertyCreated = true;
            }

            if (property instanceof TimeIntervalCollectionProperty) {
                //If we create a collection, or it already existed, use it.
                property.intervals.addInterval(combinedInterval);
            } else if (property instanceof CompositeProperty) {
                //If the collection was already a CompositeProperty, use it.
                combinedInterval.data = new ConstantProperty(combinedInterval.data);
                property.intervals.addInterval(combinedInterval);
            } else {
                //Otherwise, create a CompositeProperty but preserve the existing data.

                //Put the old property in an infinite interval.
                interval = Iso8601.MAXIMUM_INTERVAL.clone();
                interval.data = property;

                //Create the composite.
                propertyCreated = true;
                property = new CompositeProperty();
                object[propertyName] = property;

                //add the old property interval
                property.intervals.addInterval(interval);

                //Change the new data to a ConstantProperty and add it.
                combinedInterval.data = new ConstantProperty(combinedInterval.data);
                property.intervals.addInterval(combinedInterval);
            }

            return propertyCreated;
        }

        //isSampled && hasInterval
        if (!defined(property)) {
            propertyCreated = true;
            property = new CompositeProperty();
            object[propertyName] = property;
        }

        //create a CompositeProperty but preserve the existing data.
        if (!(property instanceof CompositeProperty)) {
            //Put the old property in an infinite interval.
            interval = Iso8601.MAXIMUM_INTERVAL.clone();
            interval.data = property;

            //Create the composite.
            propertyCreated = true;
            property = new CompositeProperty();
            object[propertyName] = property;

            //add the old property interval
            property.intervals.addInterval(interval);
        }

        //Check if the interval already exists in the composite
        var intervals = property.intervals;
        interval = intervals.findInterval(combinedInterval.start, combinedInterval.stop, combinedInterval.isStartIncluded, combinedInterval.isStopIncluded);
        if (!defined(interval) || !(interval.data instanceof SampledProperty)) {
            //If not, create a SampledProperty for it.
            interval = combinedInterval.clone();
            interval.data = new SampledProperty(type);
            intervals.addInterval(interval);
        }
        interval.data.addSamplesPackedArray(unwrappedInterval, epoch);
        updateInterpolationSettings(packetData, interval.data);
        return propertyCreated;
    }

    function processPacketData(type, object, propertyName, packetData, interval, sourceUri) {
        if (!defined(packetData)) {
            return;
        }

        if (Array.isArray(packetData)) {
            for ( var i = 0, len = packetData.length; i < len; i++) {
                processProperty(type, object, propertyName, packetData[i], interval, sourceUri);
            }
        } else {
            processProperty(type, object, propertyName, packetData, interval, sourceUri);
        }
    }

    function processPositionProperty(object, propertyName, packetData, constrainedInterval, sourceUri) {
        var combinedInterval;
        var packetInterval = packetData.interval;
        if (defined(packetInterval)) {
            combinedInterval = TimeInterval.fromIso8601(packetInterval);
            if (defined(constrainedInterval)) {
                combinedInterval = combinedInterval.intersect(constrainedInterval);
            }
        } else if (defined(constrainedInterval)) {
            combinedInterval = constrainedInterval;
        }

        var referenceFrame = ReferenceFrame[defaultValue(packetData.referenceFrame, "FIXED")];
        var unwrappedInterval = unwrapCartesianInterval(packetData);
        var hasInterval = defined(combinedInterval) && !combinedInterval.equals(Iso8601.MAXIMUM_INTERVAL);
        var packedLength = Cartesian3.packedLength;
        var unwrappedIntervalLength = defaultValue(unwrappedInterval.length, 1);
        var isSampled = (typeof unwrappedInterval !== 'string') && unwrappedIntervalLength > packedLength;

        //Any time a constant value is assigned, it completely blows away anything else.
        if (!isSampled && !hasInterval) {
            object[propertyName] = new ConstantPositionProperty(Cartesian3.unpack(unwrappedInterval), referenceFrame);
            return true;
        }

        var propertyCreated = false;
        var property = object[propertyName];

        var epoch;
        var packetEpoch = packetData.epoch;
        if (defined(packetEpoch)) {
            epoch = JulianDate.fromIso8601(packetEpoch);
        }

        //Without an interval, any sampled value is infinite, meaning it completely
        //replaces any non-sampled property that may exist.
        if (isSampled && !hasInterval) {
            if (!(property instanceof SampledPositionProperty) || property.referenceFrame !== referenceFrame) {
                property = new SampledPositionProperty(referenceFrame);
                object[propertyName] = property;
                propertyCreated = true;
            }
            property.addSamplesPackedArray(unwrappedInterval, epoch);
            updateInterpolationSettings(packetData, property);
            return propertyCreated;
        }

        var interval;

        //A constant value with an interval is normally part of a TimeIntervalCollection,
        //However, if the current property is not a time-interval collection, we need
        //to turn it into a Composite, preserving the old data with the new interval.
        if (!isSampled && hasInterval) {
            //Create a new interval for the constant value.
            combinedInterval = combinedInterval.clone();
            combinedInterval.data = Cartesian3.unpack(unwrappedInterval);

            //If no property exists, simply use a new interval collection
            if (!defined(property)) {
                property = new TimeIntervalCollectionPositionProperty(referenceFrame);
                object[propertyName] = property;
                propertyCreated = true;
            }

            if (property instanceof TimeIntervalCollectionPositionProperty && property.referenceFrame === referenceFrame) {
                //If we create a collection, or it already existed, use it.
                property.intervals.addInterval(combinedInterval);
            } else if (property instanceof CompositePositionProperty) {
                //If the collection was already a CompositePositionProperty, use it.
                combinedInterval.data = new ConstantPositionProperty(combinedInterval.data, referenceFrame);
                property.intervals.addInterval(combinedInterval);
            } else {
                //Otherwise, create a CompositePositionProperty but preserve the existing data.

                //Put the old property in an infinite interval.
                interval = Iso8601.MAXIMUM_INTERVAL.clone();
                interval.data = property;

                //Create the composite.
                propertyCreated = true;
                property = new CompositePositionProperty(property.referenceFrame);
                object[propertyName] = property;

                //add the old property interval
                property.intervals.addInterval(interval);

                //Change the new data to a ConstantPositionProperty and add it.
                combinedInterval.data = new ConstantPositionProperty(combinedInterval.data, referenceFrame);
                property.intervals.addInterval(combinedInterval);
            }

            return propertyCreated;
        }

        //isSampled && hasInterval
        if (!defined(property)) {
            propertyCreated = true;
            property = new CompositePositionProperty(referenceFrame);
            object[propertyName] = property;
        } else if (!(property instanceof CompositePositionProperty)) {
            //create a CompositeProperty but preserve the existing data.
            //Put the old property in an infinite interval.
            interval = Iso8601.MAXIMUM_INTERVAL.clone();
            interval.data = property;

            //Create the composite.
            propertyCreated = true;
            property = new CompositePositionProperty(property.referenceFrame);
            object[propertyName] = property;

            //add the old property interval
            property.intervals.addInterval(interval);
        }

        //Check if the interval already exists in the composite
        var intervals = property.intervals;
        interval = intervals.findInterval(combinedInterval.start, combinedInterval.stop, combinedInterval.isStartIncluded, combinedInterval.isStopIncluded);
        if (!defined(interval) || !(interval.data instanceof SampledPositionProperty) || interval.data.referenceFrame !== referenceFrame) {
            //If not, create a SampledPositionProperty for it.
            interval = combinedInterval.clone();
            interval.data = new SampledPositionProperty(referenceFrame);
            intervals.addInterval(interval);
        }
        interval.data.addSamplesPackedArray(unwrappedInterval, epoch);
        updateInterpolationSettings(packetData, interval.data);
        return propertyCreated;
    }

    function processPositionPacketData(object, propertyName, packetData, interval, sourceUri) {
        if (!defined(packetData)) {
            return;
        }

        if (Array.isArray(packetData)) {
            for ( var i = 0, len = packetData.length; i < len; i++) {
                processPositionProperty(object, propertyName, packetData[i], interval, sourceUri);
            }
        } else {
            processPositionProperty(object, propertyName, packetData, interval, sourceUri);
        }
    }

    var Cartesian2WrapperProperty = function() {
        this._x = new ConstantProperty(0);
        this._y = new ConstantProperty(0);
    };

    Cartesian2WrapperProperty.prototype.getValue = function(time, result) {
        if (!defined(result)) {
            result = new Cartesian2();
        }
        result.x = this._x.getValue(time);
        result.y = this._y.getValue(time);
        return result;
    };

    function combineIntoCartesian2(object, packetDataX, packetDataY) {
        if (!defined(packetDataX) && !defined(packetDataY)) {
            return object;
        }
        if (!(object instanceof Cartesian2WrapperProperty)) {
            object = new Cartesian2WrapperProperty();
        }
        processPacketData(Number, object, '_x', packetDataX);
        processPacketData(Number, object, '_y', packetDataY);
        return object;
    }

    function processMaterialProperty(object, propertyName, packetData, constrainedInterval, sourceUri) {
        var combinedInterval;
        var packetInterval = packetData.interval;
        if (defined(packetInterval)) {
            combinedInterval = TimeInterval.fromIso8601(packetInterval);
            if (defined(constrainedInterval)) {
                combinedInterval = combinedInterval.intersect(constrainedInterval);
            }
        } else if (defined(constrainedInterval)) {
            combinedInterval = constrainedInterval;
        }

        var property = object[propertyName];
        var existingMaterial;
        var existingInterval;

        if (defined(combinedInterval)) {
            if (!(property instanceof CompositeMaterialProperty)) {
                property = new CompositeMaterialProperty();
                object[propertyName] = property;
                //See if we already have data at that interval.
                var thisIntervals = property.intervals;
                existingInterval = thisIntervals.findInterval(combinedInterval.start, combinedInterval.stop);
                if (defined(existingInterval)) {
                    //We have an interval, but we need to make sure the
                    //new data is the same type of material as the old data.
                    existingMaterial = existingInterval.data;
                } else {
                    //If not, create it.
                    existingInterval = combinedInterval.clone();
                    thisIntervals.addInterval(existingInterval);
                }
            }
        } else {
            existingMaterial = property;
        }

        var materialData;
        if (defined(packetData.solidColor)) {
            if (!(existingMaterial instanceof ColorMaterialProperty)) {
                existingMaterial = new ColorMaterialProperty();
            }
            materialData = packetData.solidColor;
            processPacketData(Color, existingMaterial, 'color', materialData.color);
        } else if (defined(packetData.grid)) {
            if (!(existingMaterial instanceof GridMaterialProperty)) {
                existingMaterial = new GridMaterialProperty();
            }
            materialData = packetData.grid;
            processPacketData(Color, existingMaterial, 'color', materialData.color, undefined, sourceUri);
            processPacketData(Number, existingMaterial, 'cellAlpha', materialData.cellAlpha, undefined, sourceUri);
            existingMaterial.lineThickness = combineIntoCartesian2(existingMaterial.lineThickness, materialData.rowThickness, materialData.columnThickness);
            existingMaterial.lineCount = combineIntoCartesian2(existingMaterial.lineCount, materialData.rowCount, materialData.columnCount);
        } else if (defined(packetData.image)) {
            if (!(existingMaterial instanceof ImageMaterialProperty)) {
                existingMaterial = new ImageMaterialProperty();
            }
            materialData = packetData.image;
            processPacketData(Image, existingMaterial, 'image', materialData.image, undefined, sourceUri);
            existingMaterial.repeat = combineIntoCartesian2(existingMaterial.repeat, materialData.horizontalRepeat, materialData.verticalRepeat);
        }

        if (defined(existingInterval)) {
            existingInterval.data = existingMaterial;
        } else {
            object[propertyName] = existingMaterial;
        }
    }

    function processMaterialPacketData(object, propertyName, packetData, interval, sourceUri) {
        if (!defined(packetData)) {
            return;
        }

        if (Array.isArray(packetData)) {
            for ( var i = 0, len = packetData.length; i < len; i++) {
                processMaterialProperty(object, propertyName, packetData[i], interval, sourceUri);
            }
        } else {
            processMaterialProperty(object, propertyName, packetData, interval, sourceUri);
        }
    }

    function processName(dynamicObject, packet, dynamicObjectCollection, sourceUri) {
        dynamicObject.name = defaultValue(packet.name, dynamicObject.name);
    }

    function processPosition(dynamicObject, packet, dynamicObjectCollection, sourceUri) {
        var positionData = packet.position;
        if (defined(positionData)) {
            processPositionPacketData(dynamicObject, 'position', positionData, undefined, sourceUri);
        }
    }

    function processViewFrom(dynamicObject, packet, dynamicObjectCollection, sourceUri) {
        var viewFromData = packet.viewFrom;
        if (defined(viewFromData)) {
            processPacketData(Cartesian3, dynamicObject, 'viewFrom', viewFromData, undefined, sourceUri);
        }
    }

    function processOrientation(dynamicObject, packet, dynamicObjectCollection, sourceUri) {
        var orientationData = packet.orientation;
        if (defined(orientationData)) {
            processPacketData(Quaternion, dynamicObject, 'orientation', orientationData, undefined, sourceUri);
        }
    }

    function processVertexPositions(dynamicObject, packet, dynamicObjectCollection, sourceUri) {
        var vertexPositionsData = packet.vertexPositions;
        if (!defined(vertexPositionsData)) {
            return;
        }

        var cartesian;
        var cartographic;
        var i, len, values = [], tmp;
        tmp = vertexPositionsData.cartesian;
        if (defined(tmp)) {
            for (i = 0, len = tmp.length; i < len; i += 3) {
                values.push(new Cartesian3(tmp[i], tmp[i + 1], tmp[i + 2]));
            }
            cartesian = values;
        } else {
            tmp = vertexPositionsData.cartographicRadians;
            if (defined(tmp)) {
                for (i = 0, len = tmp.length; i < len; i += 3) {
                    values.push(new Cartographic(tmp[i], tmp[i + 1], tmp[i + 2]));
                }
                cartographic = values;
            } else if (defined(vertexPositionsData.cartographicDegrees)) {
                tmp = vertexPositionsData.cartographicDegrees;
                if (defined(tmp)) {
                    for (i = 0, len = tmp.length; i < len; i += 3) {
                        values.push(Cartographic.fromDegrees(tmp[i], tmp[i + 1], tmp[i + 2]));
                    }
                    cartographic = values;
                }
            }
        }
        if (defined(cartographic) || defined(cartesian)) {
            if (!defined(cartesian)) {
                cartesian = Ellipsoid.WGS84.cartographicArrayToCartesianArray(cartographic);
            }
            dynamicObject.vertexPositions = new ConstantProperty(cartesian);
        } else {
            var vertexPositions = dynamicObject.vertexPositions;
            if (!defined(vertexPositions)) {
                dynamicObject.vertexPositions = vertexPositions = new DynamicVertexPositionsProperty();
            }
            vertexPositions.processCzmlIntervals(vertexPositionsData, undefined, dynamicObjectCollection);
        }
    }

    function processAvailability(dynamicObject, packet, dynamicObjectCollection, sourceUri) {
        var availability = packet.availability;
        if (!defined(availability)) {
            return;
        }

        var interval = TimeInterval.fromIso8601(availability);
        if (defined(interval)) {
            dynamicObject.availability = interval;
        }
    }

    function processBillboard(dynamicObject, packet, dynamicObjectCollection, sourceUri) {
        var billboardData = packet.billboard;
        if (!defined(billboardData)) {
            return;
        }

        var interval = billboardData.interval;
        if (defined(interval)) {
            interval = TimeInterval.fromIso8601(interval);
        }

        var billboard = dynamicObject.billboard;
        if (!defined(billboard)) {
            dynamicObject.billboard = billboard = new DynamicBillboard();
        }

        processPacketData(Color, billboard, 'color', billboardData.color, interval, sourceUri);
        processPacketData(Cartesian3, billboard, 'eyeOffset', billboardData.eyeOffset, interval, sourceUri);
        processPacketData(HorizontalOrigin, billboard, 'horizontalOrigin', billboardData.horizontalOrigin, interval, sourceUri);
        processPacketData(Image, billboard, 'image', billboardData.image, interval, sourceUri);
        processPacketData(Cartesian2, billboard, 'pixelOffset', billboardData.pixelOffset, interval, sourceUri);
        processPacketData(Number, billboard, 'scale', billboardData.scale, interval, sourceUri);
        processPacketData(Number, billboard, 'rotation', billboardData.rotation, interval, sourceUri);
        processPacketData(Cartesian3, billboard, 'alignedAxis', billboardData.alignedAxis, interval, sourceUri);
        processPacketData(Boolean, billboard, 'show', billboardData.show, interval, sourceUri);
        processPacketData(VerticalOrigin, billboard, 'verticalOrigin', billboardData.verticalOrigin, interval, sourceUri);
    }

    function processClock(dynamicObject, packet, dynamicObjectCollection, sourceUri) {
        var clockPacket = packet.clock;
        if (!defined(clockPacket) || dynamicObject.id !== 'document') {
            return;
        }

        var clock = dynamicObject.clock;
        if (!defined(clock)) {
            clock = new DynamicClock();
            clock.startTime = Iso8601.MAXIMUM_INTERVAL.start;
            clock.stopTime = Iso8601.MAXIMUM_INTERVAL.stop;
            clock.clockRange = ClockRange.LOOP_STOP;
            clock.clockStep = ClockStep.SYSTEM_CLOCK_MULTIPLIER;
            clock.multiplier = 1.0;
            dynamicObject.clock = clock;
        }
        if (defined(clockPacket.interval)) {
            var interval = TimeInterval.fromIso8601(clockPacket.interval);
            if (defined(interval)) {
                clock.startTime = interval.start;
                clock.stopTime = interval.stop;
            }
        }
        if (defined(clockPacket.currentTime)) {
            clock.currentTime = JulianDate.fromIso8601(clockPacket.currentTime);
        }
        if (defined(clockPacket.range)) {
            clock.clockRange = ClockRange[clockPacket.range];
        }
        if (defined(clockPacket.step)) {
            clock.clockStep = ClockStep[clockPacket.step];
        }
        if (defined(clockPacket.multiplier)) {
            clock.multiplier = clockPacket.multiplier;
        }
    }

    function processCone(dynamicObject, packet, dynamicObjectCollection, sourceUri) {
        var coneData = packet.cone;
        if (!defined(coneData)) {
            return;
        }

        var interval = coneData.interval;
        if (defined(interval)) {
            interval = TimeInterval.fromIso8601(interval);
        }

        var cone = dynamicObject.cone;
        if (!defined(cone)) {
            dynamicObject.cone = cone = new DynamicCone();
        }

        processPacketData(Boolean, cone, 'show', coneData.show, interval, sourceUri);
        processPacketData(Number, cone, 'radius', coneData.radius, interval, sourceUri);
        processPacketData(Boolean, cone, 'showIntersection', coneData.showIntersection, interval, sourceUri);
        processPacketData(Color, cone, 'intersectionColor', coneData.intersectionColor, interval, sourceUri);
        processPacketData(Number, cone, 'intersectionWidth', coneData.intersectionWidth, interval, sourceUri);
        processPacketData(Number, cone, 'innerHalfAngle', coneData.innerHalfAngle, interval, sourceUri);
        processPacketData(Number, cone, 'outerHalfAngle', coneData.outerHalfAngle, interval, sourceUri);
        processPacketData(Number, cone, 'minimumClockAngle', coneData.minimumClockAngle, interval, sourceUri);
        processPacketData(Number, cone, 'maximumClockAngle', coneData.maximumClockAngle, interval, sourceUri);
        processMaterialPacketData(cone, 'capMaterial', coneData.capMaterial, interval, sourceUri);
        processMaterialPacketData(cone, 'innerMaterial', coneData.innerMaterial, interval, sourceUri);
        processMaterialPacketData(cone, 'outerMaterial', coneData.outerMaterial, interval, sourceUri);
        processMaterialPacketData(cone, 'silhouetteMaterial', coneData.silhouetteMaterial, interval, sourceUri);
    }

    function processEllipse(dynamicObject, packet, dynamicObjectCollection, sourceUri) {
        var ellipseData = packet.ellipse;
        if (!defined(ellipseData)) {
            return;
        }

        var interval = ellipseData.interval;
        if (defined(interval)) {
            interval = TimeInterval.fromIso8601(interval);
        }

        var ellipse = dynamicObject.ellipse;
        if (!defined(ellipse)) {
            dynamicObject.ellipse = ellipse = new DynamicEllipse();
        }

<<<<<<< HEAD
        processPacketData(Boolean, ellipse, 'show', ellipseData.show, interval, sourceUri);
        processPacketData(Number, ellipse, 'bearing', ellipseData.bearing, interval, sourceUri);
=======
        processPacketData(Number, ellipse, 'rotation', ellipseData.rotation, interval, sourceUri);
>>>>>>> da679ee9
        processPacketData(Number, ellipse, 'semiMajorAxis', ellipseData.semiMajorAxis, interval, sourceUri);
        processPacketData(Number, ellipse, 'semiMinorAxis', ellipseData.semiMinorAxis, interval, sourceUri);
        processPacketData(Number, ellipse, 'height', ellipseData.height, interval, sourceUri);
        processPacketData(Number, ellipse, 'extrudedHeight', ellipseData.extrudedHeight, interval, sourceUri);
        processPacketData(Number, ellipse, 'granularity', ellipseData.granularity, interval, sourceUri);
        processPacketData(Number, ellipse, 'stRotation', ellipseData.stRotation, interval, sourceUri);
        processMaterialPacketData(ellipse, 'material', ellipseData.material, interval, sourceUri);
        processPacketData(Boolean, ellipse, 'fill', ellipseData.fill, interval, sourceUri);
        processPacketData(Boolean, ellipse, 'outline', ellipseData.outline, interval, sourceUri);
        processPacketData(Color, ellipse, 'outlineColor', ellipseData.outlineColor, interval, sourceUri);
        processPacketData(Number, ellipse, 'outlineWidth', ellipseData.outlineWidth, interval, sourceUri);
    }

    function processEllipsoid(dynamicObject, packet, dynamicObjectCollection, sourceUri) {
        var ellipsoidData = packet.ellipsoid;
        if (!defined(ellipsoidData)) {
            return;
        }

        var interval = ellipsoidData.interval;
        if (defined(interval)) {
            interval = TimeInterval.fromIso8601(interval);
        }

        var ellipsoid = dynamicObject.ellipsoid;
        if (!defined(ellipsoid)) {
            dynamicObject.ellipsoid = ellipsoid = new DynamicEllipsoid();
        }

        processPacketData(Boolean, ellipsoid, 'show', ellipsoidData.show, interval, sourceUri);
        processPacketData(Cartesian3, ellipsoid, 'radii', ellipsoidData.radii, interval, sourceUri);
        processMaterialPacketData(ellipsoid, 'material', ellipsoidData.material, interval, sourceUri);
        processPacketData(Boolean, ellipsoid, 'fill', ellipsoidData.fill, interval, sourceUri);
        processPacketData(Boolean, ellipsoid, 'outline', ellipsoidData.outline, interval, sourceUri);
        processPacketData(Color, ellipsoid, 'outlineColor', ellipsoidData.outlineColor, interval, sourceUri);
        processPacketData(Number, ellipsoid, 'outlineWidth', ellipsoidData.outlineWidth, interval, sourceUri);
    }

    function processLabel(dynamicObject, packet, dynamicObjectCollection, sourceUri) {
        var labelData = packet.label;
        if (!defined(labelData)) {
            return;
        }

        var interval = labelData.interval;
        if (defined(interval)) {
            interval = TimeInterval.fromIso8601(interval);
        }

        var label = dynamicObject.label;
        if (!defined(label)) {
            dynamicObject.label = label = new DynamicLabel();
        }

        processPacketData(Color, label, 'fillColor', labelData.fillColor, interval, sourceUri);
        processPacketData(Color, label, 'outlineColor', labelData.outlineColor, interval, sourceUri);
        processPacketData(Number, label, 'outlineWidth', labelData.outlineWidth, interval, sourceUri);
        processPacketData(Cartesian3, label, 'eyeOffset', labelData.eyeOffset, interval, sourceUri);
        processPacketData(HorizontalOrigin, label, 'horizontalOrigin', labelData.horizontalOrigin, interval, sourceUri);
        processPacketData(String, label, 'text', labelData.text, interval, sourceUri);
        processPacketData(Cartesian2, label, 'pixelOffset', labelData.pixelOffset, interval, sourceUri);
        processPacketData(Number, label, 'scale', labelData.scale, interval, sourceUri);
        processPacketData(Boolean, label, 'show', labelData.show, interval, sourceUri);
        processPacketData(VerticalOrigin, label, 'verticalOrigin', labelData.verticalOrigin, interval, sourceUri);
        processPacketData(String, label, 'font', labelData.font, interval, sourceUri);
        processPacketData(LabelStyle, label, 'style', labelData.style, interval, sourceUri);
    }

    function processPath(dynamicObject, packet, dynamicObjectCollection, sourceUri) {
        var pathData = packet.path;
        if (!defined(pathData)) {
            return;
        }

        var interval = pathData.interval;
        if (defined(interval)) {
            interval = TimeInterval.fromIso8601(interval);
        }

        var path = dynamicObject.path;
        if (!defined(path)) {
            dynamicObject.path = path = new DynamicPath();
        }

        processPacketData(Color, path, 'color', pathData.color, interval, sourceUri);
        processPacketData(Number, path, 'width', pathData.width, interval, sourceUri);
        processPacketData(Color, path, 'outlineColor', pathData.outlineColor, interval, sourceUri);
        processPacketData(Number, path, 'outlineWidth', pathData.outlineWidth, interval, sourceUri);
        processPacketData(Boolean, path, 'show', pathData.show, interval, sourceUri);
        processPacketData(Number, path, 'resolution', pathData.resolution, interval, sourceUri);
        processPacketData(Number, path, 'leadTime', pathData.leadTime, interval, sourceUri);
        processPacketData(Number, path, 'trailTime', pathData.trailTime, interval, sourceUri);
    }

    function processPoint(dynamicObject, packet, dynamicObjectCollection, sourceUri) {
        var pointData = packet.point;
        if (!defined(pointData)) {
            return;
        }

        var interval = pointData.interval;
        if (defined(interval)) {
            interval = TimeInterval.fromIso8601(interval);
        }

        var point = dynamicObject.point;
        if (!defined(point)) {
            dynamicObject.point = point = new DynamicPoint();
        }

        processPacketData(Color, point, 'color', pointData.color, interval, sourceUri);
        processPacketData(Number, point, 'pixelSize', pointData.pixelSize, interval, sourceUri);
        processPacketData(Color, point, 'outlineColor', pointData.outlineColor, interval, sourceUri);
        processPacketData(Number, point, 'outlineWidth', pointData.outlineWidth, interval, sourceUri);
        processPacketData(Boolean, point, 'show', pointData.show, interval, sourceUri);
    }

    function processPolygon(dynamicObject, packet, dynamicObjectCollection, sourceUri) {
        var polygonData = packet.polygon;
        if (!defined(polygonData)) {
            return;
        }

        var interval = polygonData.interval;
        if (defined(interval)) {
            interval = TimeInterval.fromIso8601(interval);
        }

        var polygon = dynamicObject.polygon;
        if (!defined(polygon)) {
            dynamicObject.polygon = polygon = new DynamicPolygon();
        }

        processPacketData(Boolean, polygon, 'show', polygonData.show, interval, sourceUri);
        processMaterialPacketData(polygon, 'material', polygonData.material, interval, sourceUri);
        processPacketData(Number, polygon, 'height', polygonData.height, interval, sourceUri);
        processPacketData(Number, polygon, 'extrudedHeight', polygonData.extrudedHeight, interval, sourceUri);
        processPacketData(Number, polygon, 'granularity', polygonData.granularity, interval, sourceUri);
        processPacketData(Number, polygon, 'stRotation', polygonData.stRotation, interval, sourceUri);
        processPacketData(Boolean, polygon, 'fill', polygonData.fill, interval, sourceUri);
        processPacketData(Boolean, polygon, 'outline', polygonData.outline, interval, sourceUri);
        processPacketData(Color, polygon, 'outlineColor', polygonData.outlineColor, interval, sourceUri);
        processPacketData(Number, polygon, 'outlineWidth', polygonData.outlineWidth, interval, sourceUri);
    }

    function processPolyline(dynamicObject, packet, dynamicObjectCollection, sourceUri) {
        var polylineData = packet.polyline;
        if (!defined(polylineData)) {
            return;
        }

        var interval = polylineData.interval;
        if (defined(interval)) {
            interval = TimeInterval.fromIso8601(interval);
        }

        var polyline = dynamicObject.polyline;
        if (!defined(polyline)) {
            dynamicObject.polyline = polyline = new DynamicPolyline();
        }

        //Since CZML does not support PolylineOutlineMaterial, we map it's properties into one.
        var materialToProcess = polyline.material;
        if (defined(interval)) {
            var materialInterval;
            var composite = materialToProcess;
            if (!(composite instanceof CompositeMaterialProperty)) {
                composite = new CompositeMaterialProperty();
                polyline.material = composite;
                if (defined(materialToProcess)) {
                    materialInterval = Iso8601.MAXIMUM_INTERVAL.clone();
                    materialInterval.data = materialToProcess;
                    composite.intervals.addInterval(materialInterval);
                }
            }
            materialInterval = composite.intervals.findInterval(interval.start, interval.stop, interval.isStartIncluded, interval.isStopIncluded);
            if (defined(materialInterval)) {
                materialToProcess = materialInterval.data;
            } else {
                materialToProcess = new PolylineOutlineMaterialProperty();
                materialToProcess.outlineWidth = new ConstantProperty(0.0);
                materialInterval = interval.clone();
                materialInterval.data = materialToProcess;
                composite.intervals.addInterval(materialInterval);
            }
        } else if (!(materialToProcess instanceof PolylineOutlineMaterialProperty)) {
            materialToProcess = new PolylineOutlineMaterialProperty();
            materialToProcess.outlineWidth = new ConstantProperty(0.0);
            polyline.material = materialToProcess;
        }

        processPacketData(Boolean, polyline, 'show', polylineData.show, interval, sourceUri);
        processPacketData(Number, polyline, 'width', polylineData.width, interval, sourceUri);
        processPacketData(Color, materialToProcess, 'color', polylineData.color, interval, sourceUri);
        processPacketData(Color, materialToProcess, 'outlineColor', polylineData.outlineColor, interval, sourceUri);
        processPacketData(Number, materialToProcess, 'outlineWidth', polylineData.outlineWidth, interval, sourceUri);
    }

    function processPyramid(dynamicObject, packet, dynamicObjectCollection, sourceUri) {
        var pyramidData = packet.pyramid;
        if (!defined(pyramidData)) {
            return;
        }

        var interval = pyramidData.interval;
        if (defined(interval)) {
            interval = TimeInterval.fromIso8601(interval);
        }

        var pyramid = dynamicObject.pyramid;
        if (!defined(pyramid)) {
            dynamicObject.pyramid = pyramid = new DynamicPyramid();
        }

        processPacketData(Boolean, pyramid, 'show', pyramidData.show, interval, sourceUri);
        processPacketData(Number, pyramid, 'radius', pyramidData.radius, interval, sourceUri);
        processPacketData(Boolean, pyramid, 'showIntersection', pyramidData.showIntersection, interval, sourceUri);
        processPacketData(Color, pyramid, 'intersectionColor', pyramidData.intersectionColor, interval, sourceUri);
        processPacketData(Number, pyramid, 'intersectionWidth', pyramidData.intersectionWidth, interval, sourceUri);
        processMaterialPacketData(pyramid, 'material', pyramidData.material, interval, sourceUri);

        if (defined(pyramidData.directions)) {
            var directions = pyramid.directions;
            if (!defined(directions)) {
                pyramid.directions = directions = new DynamicDirectionsProperty();
            }
            directions.processCzmlIntervals(pyramidData.directions, interval);
        }
    }

    function processVector(dynamicObject, packet, dynamicObjectCollection, sourceUri) {
        var vectorData = packet.vector;
        if (!defined(vectorData)) {
            return;
        }

        var interval = vectorData.interval;
        if (defined(interval)) {
            interval = TimeInterval.fromIso8601(interval);
        }

        var vector = dynamicObject.vector;
        if (!defined(vector)) {
            dynamicObject.vector = vector = new DynamicVector();
        }

        processPacketData(Color, vector, 'color', vectorData.color, interval, sourceUri);
        processPacketData(Boolean, vector, 'show', vectorData.show, interval, sourceUri);
        processPacketData(Number, vector, 'width', vectorData.width, interval, sourceUri);
        processPacketData(Cartesian3, vector, 'direction', vectorData.direction, interval, sourceUri);
        processPacketData(Number, vector, 'length', vectorData.length, interval, sourceUri);
    }

    function processCzmlPacket(packet, dynamicObjectCollection, updaterFunctions, sourceUri, dataSource) {
        var objectId = packet.id;
        if (!defined(objectId)) {
            objectId = createGuid();
        }

        if (packet['delete'] === true) {
            dynamicObjectCollection.removeById(objectId);
        } else {
            var dynamicObject;
            if (objectId === 'document') {
                dynamicObject = dataSource._document;
            } else {
                dynamicObject = dynamicObjectCollection.getOrCreateObject(objectId);
            }

            var parentId = packet.parent;
            if (defined(parentId)) {
                dynamicObject.parent = dynamicObjectCollection.getOrCreateObject(parentId);
            }

            for (var i = updaterFunctions.length - 1; i > -1; i--) {
                updaterFunctions[i](dynamicObject, packet, dynamicObjectCollection, sourceUri);
            }
        }
    }

    function loadCzml(dataSource, czml, sourceUri) {
        var dynamicObjectCollection = dataSource._dynamicObjectCollection;
        CzmlDataSource._processCzml(czml, dynamicObjectCollection, sourceUri, undefined, dataSource);
        var availability = dynamicObjectCollection.computeAvailability();

        var clock;
        var documentObject = dataSource._document;
        if (defined(documentObject) && defined(documentObject.clock)) {
            clock = new DynamicClock();
            clock.startTime = documentObject.clock.startTime;
            clock.stopTime = documentObject.clock.stopTime;
            clock.clockRange = documentObject.clock.clockRange;
            clock.clockStep = documentObject.clock.clockStep;
            clock.multiplier = documentObject.clock.multiplier;
            clock.currentTime = documentObject.clock.currentTime;
        } else if (!availability.start.equals(Iso8601.MINIMUM_VALUE)) {
            clock = new DynamicClock();
            clock.startTime = availability.start;
            clock.stopTime = availability.stop;
            clock.clockRange = ClockRange.LOOP_STOP;
            var totalSeconds = clock.startTime.getSecondsDifference(clock.stopTime);
            var multiplier = Math.round(totalSeconds / 120.0);
            clock.multiplier = multiplier;
            clock.currentTime = clock.startTime;
            clock.clockStep = ClockStep.SYSTEM_CLOCK_MULTIPLIER;
        }

        var name;
        if (defined(documentObject) && defined(documentObject.name)) {
            name = documentObject.name;
        }

        if (!defined(name) && defined(sourceUri)) {
            name = getFilenameFromUri(sourceUri);
        }

        dataSource._name = name;

        return clock;
    }

    /**
     * A {@link DataSource} which processes CZML.
     * @alias CzmlDataSource
     * @constructor
     *
     * @param {String} [name] An optional name for the data source.  This value will be overwritten if a loaded document contains a name.
     */
    var CzmlDataSource = function(name) {
        this._name = name;
        this._changed = new Event();
        this._error = new Event();
        this._clock = undefined;
        this._dynamicObjectCollection = new DynamicObjectCollection();
        this._timeVarying = true;
        this._document = new DynamicObject();
    };

    /**
     * Gets the array of CZML processing functions.
     * @memberof CzmlDataSource
     * @type Array
     */
    CzmlDataSource.updaters = [processClock,//
    processBillboard, //
    processEllipse, //
    processEllipsoid, //
    processCone, //
    processLabel, //
    processName, //
    processPath, //
    processPoint, //
    processPolygon, //
    processPolyline, //
    processPyramid, //
    processVector, //
    processPosition, //
    processViewFrom, //
    processOrientation, //
    processVertexPositions, //
    processAvailability];

    /**
     * Gets the name of this data source.
     * @memberof CzmlDataSource
     *
     * @returns {String} The name.
     */
    CzmlDataSource.prototype.getName = function() {
        return this._name;
    };

    /**
     * Gets an event that will be raised when non-time-varying data changes
     * or if the return value of getIsTimeVarying changes.
     * @memberof CzmlDataSource
     *
     * @returns {Event} The event.
     */
    CzmlDataSource.prototype.getChangedEvent = function() {
        return this._changed;
    };

    /**
     * Gets an event that will be raised if an error is encountered during processing.
     * @memberof CzmlDataSource
     *
     * @returns {Event} The event.
     */
    CzmlDataSource.prototype.getErrorEvent = function() {
        return this._error;
    };

    /**
     * Gets the top level clock defined in CZML or the availability of the
     * underlying data if no clock is defined.  If the CZML document only contains
     * infinite data, undefined will be returned.
     * @memberof CzmlDataSource
     *
     * @returns {DynamicClock} The clock associated with the current CZML data, or undefined if none exists.
     */
    CzmlDataSource.prototype.getClock = function() {
        return this._clock;
    };

    /**
     * Gets the DynamicObjectCollection generated by this data source.
     * @memberof CzmlDataSource
     *
     * @returns {DynamicObjectCollection} The collection of objects generated by this data source.
     */
    CzmlDataSource.prototype.getDynamicObjectCollection = function() {
        return this._dynamicObjectCollection;
    };

    /**
     * Gets a value indicating if the data varies with simulation time.  If the return value of
     * this function changes, the changed event will be raised.
     * @memberof CzmlDataSource
     *
     * @returns {Boolean} True if the data is varies with simulation time, false otherwise.
     */
    CzmlDataSource.prototype.getIsTimeVarying = function() {
        return this._timeVarying;
    };

    /**
     * Processes the provided CZML without clearing any existing data.
     *
     * @param {Object} czml The CZML to be processed.
     * @param {String} source The source of the CZML.
     *
     * @exception {DeveloperError} czml is required.
     */
    CzmlDataSource.prototype.process = function(czml, source) {
        if (!defined(czml)) {
            throw new DeveloperError('czml is required.');
        }

        this._clock = loadCzml(this, czml, source);
    };

    /**
     * Replaces any existing data with the provided CZML.
     *
     * @param {Object} czml The CZML to be processed.
     * @param {String} source The source of the CZML.
     *
     * @exception {DeveloperError} czml is required.
     */
    CzmlDataSource.prototype.load = function(czml, source) {
        if (!defined(czml)) {
            throw new DeveloperError('czml is required.');
        }

        this._document = new DynamicObject('document');
        this._dynamicObjectCollection.removeAll();
        this._clock = loadCzml(this, czml, source);
    };

    /**
     * Asynchronously processes the CZML at the provided url without clearing any existing data.
     *
     * @param {Object} url The url to be processed.
     *
     * @returns {Promise} a promise that will resolve when the CZML is processed.
     *
     * @exception {DeveloperError} url is required.
     */
    CzmlDataSource.prototype.processUrl = function(url) {
        if (!defined(url)) {
            throw new DeveloperError('url is required.');
        }

        var dataSource = this;
        return when(loadJson(url), function(czml) {
            dataSource.process(czml, url);
        }, function(error) {
            dataSource._error.raiseEvent(dataSource, error);
            return when.reject(error);
        });
    };

    /**
     * Asynchronously loads the CZML at the provided url, replacing any existing data.
     *
     * @param {Object} url The url to be processed.
     *
     * @returns {Promise} a promise that will resolve when the CZML is processed.
     *
     * @exception {DeveloperError} url is required.
     */
    CzmlDataSource.prototype.loadUrl = function(url) {
        if (!defined(url)) {
            throw new DeveloperError('url is required.');
        }

        var dataSource = this;
        return when(loadJson(url), function(czml) {
            dataSource.load(czml, url);
        }, function(error) {
            dataSource._error.raiseEvent(dataSource, error);
            return when.reject(error);
        });
    };

    /**
     * A helper function used by custom CZML updater functions
     * which creates or updates a {@link Property} from a CZML packet.
     * @function
     *
     * @param {Function} type The constructor function for the property being processed.
     * @param {Object} object The object on which the property will be added or updated.
     * @param {String} propertyName The name of the property on the object.
     * @param {Object} packetData The CZML packet being processed.y
     * @param {TimeInterval} [interval] A constraining interval for which the data is valid.
     * @param {String} [sourceUri] The originating uri of the data being processed.
     * @returns {Boolean} True if a new property was created, false otherwise.
     */
    CzmlDataSource.processPacketData = processPacketData;

    /**
     * A helper function used by custom CZML updater functions
     * which creates or updates a {@link PositionProperty} from a CZML packet.
     * @function
     *
     * @param {Object} object The object on which the property will be added or updated.
     * @param {String} propertyName The name of the property on the object.
     * @param {Object} packetData The CZML packet being processed.y
     * @param {TimeInterval} [interval] A constraining interval for which the data is valid.
     * @param {String} [sourceUri] The originating uri of the data being processed.
     * @returns {Boolean} True if a new property was created, false otherwise.
     */
    CzmlDataSource.processPositionPacketData = processPositionPacketData;

    /**
     * A helper function used by custom CZML updater functions
     * which creates or updates a {@link MaterialProperty} from a CZML packet.
     * @function
     *
     * @param {Object} object The object on which the property will be added or updated.
     * @param {String} propertyName The name of the property on the object.
     * @param {Object} packetData The CZML packet being processed.y
     * @param {TimeInterval} [interval] A constraining interval for which the data is valid.
     * @param {String} [sourceUri] The originating uri of the data being processed.
     * @returns {Boolean} True if a new property was created, false otherwise.
     */
    CzmlDataSource.processMaterialPacketData = processMaterialPacketData;

    CzmlDataSource._processCzml = function(czml, dynamicObjectCollection, sourceUri, updaterFunctions, dataSource) {
        updaterFunctions = defined(updaterFunctions) ? updaterFunctions : CzmlDataSource.updaters;

        if (Array.isArray(czml)) {
            for ( var i = 0, len = czml.length; i < len; i++) {
                processCzmlPacket(czml[i], dynamicObjectCollection, updaterFunctions, sourceUri, dataSource);
            }
        } else {
            processCzmlPacket(czml, dynamicObjectCollection, updaterFunctions, sourceUri, dataSource);
        }
    };

    return CzmlDataSource;
});<|MERGE_RESOLUTION|>--- conflicted
+++ resolved
@@ -904,12 +904,8 @@
             dynamicObject.ellipse = ellipse = new DynamicEllipse();
         }
 
-<<<<<<< HEAD
         processPacketData(Boolean, ellipse, 'show', ellipseData.show, interval, sourceUri);
-        processPacketData(Number, ellipse, 'bearing', ellipseData.bearing, interval, sourceUri);
-=======
         processPacketData(Number, ellipse, 'rotation', ellipseData.rotation, interval, sourceUri);
->>>>>>> da679ee9
         processPacketData(Number, ellipse, 'semiMajorAxis', ellipseData.semiMajorAxis, interval, sourceUri);
         processPacketData(Number, ellipse, 'semiMinorAxis', ellipseData.semiMinorAxis, interval, sourceUri);
         processPacketData(Number, ellipse, 'height', ellipseData.height, interval, sourceUri);
