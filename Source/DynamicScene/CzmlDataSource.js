--- conflicted
+++ resolved
@@ -283,15 +283,9 @@
         case Number:
             return defaultValue(czmlInterval.number, czmlInterval);
         case String:
-<<<<<<< HEAD
-            return defaultValue(czmlInterval['string'], czmlInterval);
-        case Array:
-            return czmlInterval['array'];
-=======
             return defaultValue(czmlInterval.string, czmlInterval);
         case Array:
             return czmlInterval.array;
->>>>>>> a59addf2
         case Quaternion:
             return czmlInterval.unitQuaternion;
         case VerticalOrigin:
@@ -899,13 +893,6 @@
         processMaterialPacketData(ellipsoid, 'material', ellipsoidData.material, interval, sourceUri);
     }
 
-    function processDescription(dynamicObject, packet, dynamicObjectCollection, sourceUri) {
-        var descriptionData = packet.description;
-        if (defined(descriptionData)) {
-            processPacketData(String, dynamicObject, 'balloon', descriptionData, undefined, sourceUri);
-        }
-    }
-
     function processLabel(dynamicObject, packet, dynamicObjectCollection, sourceUri) {
         var labelData = packet.label;
         if (!defined(labelData)) {
@@ -1120,37 +1107,6 @@
         if (packet['delete'] === true) {
             dynamicObjectCollection.removeById(objectId);
         } else {
-<<<<<<< HEAD
-            var dynamicObject = dynamicObjectCollection.getOrCreateObject(objectId);
-
-            var i;
-            var unresolvedParents;
-            var parentId = packet.parent;
-            if (defined(parentId)) {
-                var parent = dynamicObjectCollection.getById(parentId);
-
-                //If we have already loaded the parent, resolve it,
-                if (defined(parent)) {
-                    dynamicObject.parent = parent;
-                } else {
-                    unresolvedParents = dataSource._unresolvedParents[parentId];
-                    if (!defined(unresolvedParents)) {
-                        dataSource._unresolvedParents[parentId] = [dynamicObject];
-                    } else {
-                        unresolvedParents.push(dynamicObject);
-                    }
-                }
-                unresolvedParents = dataSource._unresolvedParents[objectId];
-                if (defined(unresolvedParents)) {
-                    for (i = 0; i < unresolvedParents.length; i++) {
-                        unresolvedParents[i].parent = dynamicObject;
-                    }
-                    dataSource._unresolvedParents[objectId] = undefined;
-                }
-            }
-
-            for (i = updaterFunctions.length - 1; i > -1; i--) {
-=======
             var dynamicObject;
             if (objectId === 'document') {
                 dynamicObject = dataSource._document;
@@ -1164,7 +1120,6 @@
             }
 
             for (var i = updaterFunctions.length - 1; i > -1; i--) {
->>>>>>> a59addf2
                 updaterFunctions[i](dynamicObject, packet, dynamicObjectCollection, sourceUri);
             }
         }
@@ -1208,11 +1163,6 @@
 
         dataSource._name = name;
 
-<<<<<<< HEAD
-        //FIXME This is a temporary hack to sstop the document from showing up in the DataSourceBrowser.
-        dynamicObjectCollection.removeById('document');
-=======
->>>>>>> a59addf2
         return clock;
     }
 
@@ -1239,11 +1189,7 @@
         this._clock = undefined;
         this._dynamicObjectCollection = new DynamicObjectCollection();
         this._timeVarying = true;
-<<<<<<< HEAD
-        this._unresolvedParents = {};
-=======
         this._document = new DynamicObject();
->>>>>>> a59addf2
     };
 
     /**
@@ -1256,7 +1202,6 @@
     processEllipse, //
     processEllipsoid, //
     processCone, //
-    processDescription, //
     processLabel, //
     processName, //
     processPath, //
@@ -1400,11 +1345,7 @@
             throw new DeveloperError('czml is required.');
         }
 
-<<<<<<< HEAD
-        this._unresolvedParents = {};
-=======
         this._document = new DynamicObject('document');
->>>>>>> a59addf2
         this._dynamicObjectCollection.removeAll();
         this._clock = loadCzml(this, czml, source);
     };
