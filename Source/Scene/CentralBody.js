/*global define*/
define([
        '../Core/buildModuleUrl',
        '../Core/combine',
        '../Core/loadImage',
        '../Core/defaultValue',
        '../Core/destroyObject',
        '../Core/BoundingRectangle',
        '../Core/BoundingSphere',
        '../Core/Cartesian2',
        '../Core/Cartesian3',
        '../Core/Cartesian4',
        '../Core/Cartographic',
        '../Core/ComponentDatatype',
        '../Core/CubeMapEllipsoidTessellator',
        '../Core/Ellipsoid',
        '../Core/Extent',
        '../Core/GeographicProjection',
        '../Core/Intersect',
        '../Core/Math',
        '../Core/Matrix4',
        '../Core/MeshFilters',
        '../Core/Occluder',
        '../Core/PrimitiveType',
        '../Core/Transforms',
        './Material',
        '../Renderer/BufferUsage',
        '../Renderer/ClearCommand',
        '../Renderer/CommandLists',
        '../Renderer/CullFace',
        '../Renderer/DepthFunction',
        '../Renderer/DrawCommand',
        '../Renderer/PixelFormat',
        '../Renderer/BlendingState',
        '../Renderer/Texture',
        './CentralBodySurface',
        './CentralBodySurfaceShaderSet',
        './EllipsoidTerrainProvider',
        './ImageryLayerCollection',
        './SceneMode',
        './TerrainProvider',
        './ViewportQuad',
        '../Shaders/CentralBodyFS',
        '../Shaders/CentralBodyFSDepth',
        '../Shaders/CentralBodyFSPole',
        '../Shaders/CentralBodyVS',
        '../Shaders/CentralBodyVSDepth',
        '../Shaders/CentralBodyVSPole',
        '../ThirdParty/when'
    ], function(
        buildModuleUrl,
        combine,
        loadImage,
        defaultValue,
        destroyObject,
        BoundingRectangle,
        BoundingSphere,
        Cartesian2,
        Cartesian3,
        Cartesian4,
        Cartographic,
        ComponentDatatype,
        CubeMapEllipsoidTessellator,
        Ellipsoid,
        Extent,
        GeographicProjection,
        Intersect,
        CesiumMath,
        Matrix4,
        MeshFilters,
        Occluder,
        PrimitiveType,
        Transforms,
        Material,
        BufferUsage,
        ClearCommand,
        CommandLists,
        CullFace,
        DepthFunction,
        DrawCommand,
        PixelFormat,
        BlendingState,
        Texture,
        CentralBodySurface,
        CentralBodySurfaceShaderSet,
        EllipsoidTerrainProvider,
        ImageryLayerCollection,
        SceneMode,
        TerrainProvider,
        ViewportQuad,
        CentralBodyFS,
        CentralBodyFSDepth,
        CentralBodyFSPole,
        CentralBodyVS,
        CentralBodyVSDepth,
        CentralBodyVSPole,
        when) {
    "use strict";

    /**
     * DOC_TBA
     *
     * @alias CentralBody
     * @constructor
     *
     * @param {Ellipsoid} [ellipsoid=Ellipsoid.WGS84] Determines the size and shape of the
     * central body.
     */
    var CentralBody = function(ellipsoid) {
        ellipsoid = defaultValue(ellipsoid, Ellipsoid.WGS84);
        var terrainProvider = new EllipsoidTerrainProvider({ellipsoid : ellipsoid});
        var imageryLayerCollection = new ImageryLayerCollection();

        /**
         * The terrain provider providing surface geometry for this central body.
         * @type {TerrainProvider}
         */
        this.terrainProvider = terrainProvider;

        this._ellipsoid = ellipsoid;
        this._imageryLayerCollection = imageryLayerCollection;
        this._surface = new CentralBodySurface({
            terrainProvider : terrainProvider,
            imageryLayerCollection : imageryLayerCollection
        });

        this._occluder = new Occluder(new BoundingSphere(Cartesian3.ZERO, ellipsoid.getMinimumRadius()), Cartesian3.ZERO);

        this._surfaceShaderSet = new CentralBodySurfaceShaderSet(TerrainProvider.attributeIndices);

        this._rsColor = undefined;
        this._rsColorWithoutDepthTest = undefined;

<<<<<<< HEAD
        this._clearDepthCommand = new ClearCommand(undefined, this);
=======
        this._clearDepthCommand = new ClearCommand(this);
>>>>>>> 0f911bac

        this._depthCommand = new DrawCommand(this);
        this._depthCommand.primitiveType = PrimitiveType.TRIANGLES;
        this._depthCommand.boundingVolume = new BoundingSphere(Cartesian3.ZERO, ellipsoid.getMaximumRadius());

        this._northPoleCommand = new DrawCommand(this);
        this._northPoleCommand.primitiveType = PrimitiveType.TRIANGLE_FAN;
        this._southPoleCommand = new DrawCommand(this);
        this._southPoleCommand.primitiveType = PrimitiveType.TRIANGLE_FAN;

        this._drawNorthPole = false;
        this._drawSouthPole = false;

        this._commandLists = new CommandLists();

        /**
         * Determines the color of the north pole. If the day tile provider imagery does not
         * extend over the north pole, it will be filled with this color before applying lighting.
         *
         * @type {Cartesian3}
         */
        this.northPoleColor = new Cartesian3(2.0 / 255.0, 6.0 / 255.0, 18.0 / 255.0);

        /**
         * Determines the color of the south pole. If the day tile provider imagery does not
         * extend over the south pole, it will be filled with this color before applying lighting.
         *
         * @type {Cartesian3}
         */
        this.southPoleColor = new Cartesian3(1.0, 1.0, 1.0);

        /**
         * The offset, relative to the bottom left corner of the viewport,
         * where the logo for terrain and imagery providers will be drawn.
         *
         * @type {Cartesian2}
         */
        this.logoOffset = Cartesian2.ZERO.clone();
        this._logos = [];
        this._logoQuad = undefined;

        /**
         * Determines if the central body will be shown.
         *
         * @type {Boolean}
         * @default true
         */
        this.show = true;

        /**
         * The current morph transition time between 2D/Columbus View and 3D,
         * with 0.0 being 2D or Columbus View and 1.0 being 3D.
         *
         * @type Number
         *
         * @default 1.0
         */
        this.morphTime = 1.0;

        this._mode = SceneMode.SCENE3D;
        this._projection = undefined;

        /**
         * The normal map to use for rendering waves in the ocean.  Setting this property will
         * only have an effect if the configured terrain provider includes a water mask.
         *
         * @type String
         */
        this.oceanNormalMapUrl = buildModuleUrl('Assets/Textures/waterNormalsSmall.jpg');

        /**
         * True if primitives such as billboards, polylines, labels, etc. should be depth-tested
         * against the terrain surface, or false if such primitives should always be drawn on top
         * of terrain unless they're on the opposite side of the globe.  The disadvantage of depth
         * testing primitives against terrain is that slight numerical noise or terrain level-of-detail
         * switched can sometimes make a primitive that should be on the surface disappear underneath it.
         *
         * @type Boolean
         */
        this.depthTestAgainstTerrain = false;

        /**
         * The size of the terrain tile cache, expressed as a number of tiles.  Any additional
         * tiles beyond this number will be freed, as long as they aren't needed for rendering
         * this frame.  A larger number will consume more memory but will show detail faster
         * when, for example, zooming out and then back in.
         *
         * @type Number
         */
        this.tileCacheSize = 100;

        this._lastOceanNormalMapUrl = undefined;
        this._oceanNormalMap = undefined;
        this._zoomedOutOceanSpecularIntensity = 0.5;
        this._showingPrettyOcean = false;
        this._hasWaterMask = false;

        var that = this;

        this._drawUniforms = {
            u_mode : function() {
                return that._mode;
            },
            u_morphTime : function() {
                return that.morphTime;
            },
            u_zoomedOutOceanSpecularIntensity : function() {
                return that._zoomedOutOceanSpecularIntensity;
            },
            u_oceanNormalMap : function() {
                return that._oceanNormalMap;
            }
        };
    };

    /**
     * Gets an ellipsoid describing the shape of this central body.
     *
     * @memberof CentralBody
     *
     * @return {Ellipsoid}
     */
    CentralBody.prototype.getEllipsoid = function() {
        return this._ellipsoid;
    };

    /**
     * Gets the collection of image layers that will be rendered on this central body.
     *
     * @memberof CentralBody
     *
     * @returns {ImageryLayerCollection}
     */
    CentralBody.prototype.getImageryLayers = function() {
        return this._imageryLayerCollection;
    };

    CentralBody.prototype._computeDepthQuad = function(frameState) {
        var radii = this._ellipsoid.getRadii();
        var p = frameState.camera.getPositionWC();

        // Find the corresponding position in the scaled space of the ellipsoid.
        var q = this._ellipsoid.getOneOverRadii().multiplyComponents(p);

        var qMagnitude = q.magnitude();
        var qUnit = q.normalize();

        // Determine the east and north directions at q.
        var eUnit = Cartesian3.UNIT_Z.cross(q).normalize();
        var nUnit = qUnit.cross(eUnit).normalize();

        // Determine the radius of the 'limb' of the ellipsoid.
        var wMagnitude = Math.sqrt(q.magnitudeSquared() - 1.0);

        // Compute the center and offsets.
        var center = qUnit.multiplyByScalar(1.0 / qMagnitude);
        var scalar = wMagnitude / qMagnitude;
        var eastOffset = eUnit.multiplyByScalar(scalar);
        var northOffset = nUnit.multiplyByScalar(scalar);

        // A conservative measure for the longitudes would be to use the min/max longitudes of the bounding frustum.
        var upperLeft = radii.multiplyComponents(center.add(northOffset).subtract(eastOffset));
        var upperRight = radii.multiplyComponents(center.add(northOffset).add(eastOffset));
        var lowerLeft = radii.multiplyComponents(center.subtract(northOffset).subtract(eastOffset));
        var lowerRight = radii.multiplyComponents(center.subtract(northOffset).add(eastOffset));
        return [upperLeft.x, upperLeft.y, upperLeft.z, lowerLeft.x, lowerLeft.y, lowerLeft.z, upperRight.x, upperRight.y, upperRight.z, lowerRight.x, lowerRight.y, lowerRight.z];
    };

    CentralBody.prototype._computePoleQuad = function(frameState, maxLat, maxGivenLat, viewProjMatrix, viewportTransformation) {
        var pt1 = this._ellipsoid.cartographicToCartesian(new Cartographic(0.0, maxGivenLat));
        var pt2 = this._ellipsoid.cartographicToCartesian(new Cartographic(Math.PI, maxGivenLat));
        var radius = pt1.subtract(pt2).magnitude() * 0.5;

        var center = this._ellipsoid.cartographicToCartesian(new Cartographic(0.0, maxLat));

        var right;
        var dir = frameState.camera.direction;
        if (1.0 - Cartesian3.UNIT_Z.negate().dot(dir) < CesiumMath.EPSILON6) {
            right = Cartesian3.UNIT_X;
        } else {
            right = dir.cross(Cartesian3.UNIT_Z).normalize();
        }

        var screenRight = center.add(right.multiplyByScalar(radius));
        var screenUp = center.add(Cartesian3.UNIT_Z.cross(right).normalize().multiplyByScalar(radius));

        Transforms.pointToWindowCoordinates(viewProjMatrix, viewportTransformation, center, center);
        Transforms.pointToWindowCoordinates(viewProjMatrix, viewportTransformation, screenRight, screenRight);
        Transforms.pointToWindowCoordinates(viewProjMatrix, viewportTransformation, screenUp, screenUp);

        var halfWidth = Math.floor(Math.max(screenUp.subtract(center).magnitude(), screenRight.subtract(center).magnitude()));
        var halfHeight = halfWidth;

        return new BoundingRectangle(
                Math.floor(center.x) - halfWidth,
                Math.floor(center.y) - halfHeight,
                halfWidth * 2.0,
                halfHeight * 2.0);
    };

    var viewportScratch = new BoundingRectangle();
    var vpTransformScratch = new Matrix4();
    CentralBody.prototype._fillPoles = function(context, frameState) {
        var terrainProvider = this._surface._terrainProvider;
        if (frameState.mode !== SceneMode.SCENE3D) {
            return;
        }

        if (!terrainProvider.isReady()) {
            return;
        }
        var terrainMaxExtent = terrainProvider.getTilingScheme().getExtent();

        var viewProjMatrix = context.getUniformState().getViewProjection();
        var viewport = viewportScratch;
        viewport.width = context.getCanvas().clientWidth;
        viewport.height = context.getCanvas().clientHeight;
        var viewportTransformation = Matrix4.computeViewportTransformation(viewport, 0.0, 1.0, vpTransformScratch);
        var latitudeExtension = 0.05;

        var extent;
        var boundingVolume;
        var frustumCull;
        var occludeePoint;
        var occluded;
        var datatype;
        var mesh;
        var rect;
        var positions;
        var occluder = this._occluder;

        // handle north pole
        if (terrainMaxExtent.north < CesiumMath.PI_OVER_TWO) {
            extent = new Extent(
                -Math.PI,
                terrainMaxExtent.north,
                Math.PI,
                CesiumMath.PI_OVER_TWO
            );
            boundingVolume = BoundingSphere.fromExtent3D(extent, this._ellipsoid);
            frustumCull = frameState.cullingVolume.getVisibility(boundingVolume) === Intersect.OUTSIDE;
            occludeePoint = Occluder.computeOccludeePointFromExtent(extent, this._ellipsoid);
            occluded = (occludeePoint && !occluder.isPointVisible(occludeePoint, 0.0)) || !occluder.isBoundingSphereVisible(boundingVolume);

            this._drawNorthPole = !frustumCull && !occluded;
            if (this._drawNorthPole) {
                rect = this._computePoleQuad(frameState, extent.north, extent.south - latitudeExtension, viewProjMatrix, viewportTransformation);
                positions = [
                    rect.x, rect.y,
                    rect.x + rect.width, rect.y,
                    rect.x + rect.width, rect.y + rect.height,
                    rect.x, rect.y + rect.height
                ];

                if (typeof this._northPoleCommand.vertexArray === 'undefined') {
                    this._northPoleCommand.boundingVolume = BoundingSphere.fromExtent3D(extent, this._ellipsoid);
                    mesh = {
                        attributes : {
                            position : {
                                componentDatatype : ComponentDatatype.FLOAT,
                                componentsPerAttribute : 2,
                                values : positions
                            }
                        }
                    };
                    this._northPoleCommand.vertexArray = context.createVertexArrayFromMesh({
                        mesh : mesh,
                        attributeIndices : {
                            position : 0
                        },
                        bufferUsage : BufferUsage.STREAM_DRAW
                    });
                } else {
                    datatype = ComponentDatatype.FLOAT;
                    this._northPoleCommand.vertexArray.getAttribute(0).vertexBuffer.copyFromArrayView(datatype.toTypedArray(positions));
                }
            }
        }

        // handle south pole
        if (terrainMaxExtent.south > -CesiumMath.PI_OVER_TWO) {
            extent = new Extent(
                -Math.PI,
                -CesiumMath.PI_OVER_TWO,
                Math.PI,
                terrainMaxExtent.south
            );
            boundingVolume = BoundingSphere.fromExtent3D(extent, this._ellipsoid);
            frustumCull = frameState.cullingVolume.getVisibility(boundingVolume) === Intersect.OUTSIDE;
            occludeePoint = Occluder.computeOccludeePointFromExtent(extent, this._ellipsoid);
            occluded = (occludeePoint && !occluder.isPointVisible(occludeePoint)) || !occluder.isBoundingSphereVisible(boundingVolume);

            this._drawSouthPole = !frustumCull && !occluded;
            if (this._drawSouthPole) {
                rect = this._computePoleQuad(frameState, extent.south, extent.north + latitudeExtension, viewProjMatrix, viewportTransformation);
                positions = [
                     rect.x, rect.y,
                     rect.x + rect.width, rect.y,
                     rect.x + rect.width, rect.y + rect.height,
                     rect.x, rect.y + rect.height
                 ];

                 if (typeof this._southPoleCommand.vertexArray === 'undefined') {
                     this._southPoleCommand.boundingVolume = BoundingSphere.fromExtent3D(extent, this._ellipsoid);
                     mesh = {
                         attributes : {
                             position : {
                                 componentDatatype : ComponentDatatype.FLOAT,
                                 componentsPerAttribute : 2,
                                 values : positions
                             }
                         }
                     };
                     this._southPoleCommand.vertexArray = context.createVertexArrayFromMesh({
                         mesh : mesh,
                         attributeIndices : {
                             position : 0
                         },
                         bufferUsage : BufferUsage.STREAM_DRAW
                     });
                 } else {
                     datatype = ComponentDatatype.FLOAT;
                     this._southPoleCommand.vertexArray.getAttribute(0).vertexBuffer.copyFromArrayView(datatype.toTypedArray(positions));
                 }
            }
        }

        var poleIntensity = 0.0;
        var baseLayer = this._imageryLayerCollection.getLength() > 0 ? this._imageryLayerCollection.get(0) : undefined;
        if (typeof baseLayer !== 'undefined' && typeof baseLayer.getImageryProvider() !== 'undefined' && typeof baseLayer.getImageryProvider().getPoleIntensity !== 'undefined') {
            poleIntensity = baseLayer.getImageryProvider().getPoleIntensity();
        }

        var drawUniforms = {
            u_dayIntensity : function() {
                return poleIntensity;
            }
        };

        var that = this;
        if (typeof this._northPoleCommand.uniformMap === 'undefined') {
            var northPoleUniforms = combine([drawUniforms, {
                u_color : function() {
                    return that.northPoleColor;
                }
            }], false, false);
            this._northPoleCommand.uniformMap = combine([northPoleUniforms, this._drawUniforms], false, false);
        }

        if (typeof this._southPoleCommand.uniformMap === 'undefined') {
            var southPoleUniforms = combine([drawUniforms, {
                u_color : function() {
                    return that.southPoleColor;
                }
            }], false, false);
            this._southPoleCommand.uniformMap = combine([southPoleUniforms, this._drawUniforms], false, false);
        }
    };

    /**
     * @private
     */
    CentralBody.prototype.update = function(context, frameState, commandList) {
        if (!this.show) {
            return;
        }

        var width = context.getCanvas().clientWidth;
        var height = context.getCanvas().clientHeight;

        if (width === 0 || height === 0) {
            return;
        }

        var mode = frameState.mode;
        var projection = frameState.scene2D.projection;
        var modeChanged = false;

        if (this._mode !== mode || typeof this._rsColor === 'undefined') {
            modeChanged = true;
            if (mode === SceneMode.SCENE3D || mode === SceneMode.COLUMBUS_VIEW) {
                this._rsColor = context.createRenderState({ // Write color and depth
                    cull : {
                        enabled : true
                    },
                    depthTest : {
                        enabled : true
                    }
                });
                this._rsColorWithoutDepthTest = context.createRenderState({ // Write color, not depth
                    cull : {
                        enabled : true
                    }
                });
                this._depthCommand.renderState = context.createRenderState({ // Write depth, not color
                    cull : {
                        enabled : true
                    },
                    depthTest : {
                        enabled : true,
                        func : DepthFunction.ALWAYS
                    },
                    colorMask : {
                        red : false,
                        green : false,
                        blue : false,
                        alpha : false
                    }
                });
                this._clearDepthCommand.clearState = context.createClearState({ // Clear depth only
                    depth : 1.0,
                    stencil : 0.0
                });
            } else {
                this._rsColor = context.createRenderState({
                    cull : {
                        enabled : true
                    }
                });
                this._rsColorWithoutDepthTest = context.createRenderState({
                    cull : {
                        enabled : true
                    }
                });
                this._depthCommand.renderState = context.createRenderState({
                    cull : {
                        enabled : true
                    }
                });
            }
        }

        this._northPoleCommand.renderState = this._rsColorWithoutDepthTest;
        this._southPoleCommand.renderState = this._rsColorWithoutDepthTest;

        // update depth plane
        var depthQuad = this._computeDepthQuad(frameState);

        // depth plane
        if (!this._depthCommand.vertexArray) {
            var mesh = {
                attributes : {
                    position : {
                        componentDatatype : ComponentDatatype.FLOAT,
                        componentsPerAttribute : 3,
                        values : depthQuad
                    }
                },
                indexLists : [{
                    primitiveType : PrimitiveType.TRIANGLES,
                    values : [0, 1, 2, 2, 1, 3]
                }]
            };
            this._depthCommand.vertexArray = context.createVertexArrayFromMesh({
                mesh : mesh,
                attributeIndices : {
                    position : 0
                },
                bufferUsage : BufferUsage.DYNAMIC_DRAW
            });
        } else {
            var datatype = ComponentDatatype.FLOAT;
            this._depthCommand.vertexArray.getAttribute(0).vertexBuffer.copyFromArrayView(datatype.toTypedArray(depthQuad));
        }

        var shaderCache = context.getShaderCache();

        if (!this._depthCommand.shaderProgram) {
            this._depthCommand.shaderProgram = shaderCache.getShaderProgram(
                    CentralBodyVSDepth,
                    '#line 0\n' +
                    CentralBodyFSDepth, {
                        position : 0
                    });
        }

        if (this._surface._terrainProvider.hasWaterMask() &&
            this.oceanNormalMapUrl !== this._lastOceanNormalMapUrl) {

            this._lastOceanNormalMapUrl = this.oceanNormalMapUrl;

            var that = this;
            when(loadImage(this.oceanNormalMapUrl, true), function(image) {
                that._oceanNormalMap = that._oceanNormalMap && that._oceanNormalMap.destroy();
                that._oceanNormalMap = context.createTexture2D({
                    source : image
                });
            });
        }

        // Initial compile or re-compile if uber-shader parameters changed
        var projectionChanged = this._projection !== projection;
        var hasWaterMask = this._surface._terrainProvider.hasWaterMask();
        var hasWaterMaskChanged = this._hasWaterMask !== hasWaterMask;

        if (typeof this._surfaceShaderSet === 'undefined' ||
            typeof this._northPoleCommand.shaderProgram === 'undefined' ||
            typeof this._southPoleCommand.shaderProgram === 'undefined' ||
            modeChanged ||
            projectionChanged ||
            hasWaterMaskChanged ||
            (typeof this._oceanNormalMap !== 'undefined') !== this._showingPrettyOcean) {

            var getPosition3DMode = 'vec4 getPosition(vec3 position3DWC) { return getPosition3DMode(position3DWC); }';
            var getPosition2DMode = 'vec4 getPosition(vec3 position3DWC) { return getPosition2DMode(position3DWC); }';
            var getPositionColumbusViewMode = 'vec4 getPosition(vec3 position3DWC) { return getPositionColumbusViewMode(position3DWC); }';
            var getPositionMorphingMode = 'vec4 getPosition(vec3 position3DWC) { return getPositionMorphingMode(position3DWC); }';

            var getPositionMode;

            switch (mode) {
            case SceneMode.SCENE3D:
                getPositionMode = getPosition3DMode;
                break;
            case SceneMode.SCENE2D:
                getPositionMode = getPosition2DMode;
                break;
            case SceneMode.COLUMBUS_VIEW:
                getPositionMode = getPositionColumbusViewMode;
                break;
            case SceneMode.MORPHING:
                getPositionMode = getPositionMorphingMode;
                break;
            }

            var get2DYPositionFractionGeographicProjection = 'float get2DYPositionFraction() { return get2DGeographicYPositionFraction(); }';
            var get2DYPositionFractionMercatorProjection = 'float get2DYPositionFraction() { return get2DMercatorYPositionFraction(); }';

            var get2DYPositionFraction;

            if (projection instanceof GeographicProjection) {
                get2DYPositionFraction = get2DYPositionFractionGeographicProjection;
            } else {
                get2DYPositionFraction = get2DYPositionFractionMercatorProjection;
            }

            this._surfaceShaderSet.baseVertexShaderString =
                 CentralBodyVS + '\n' +
                 getPositionMode + '\n' +
                 get2DYPositionFraction;

            var showPrettyOcean = hasWaterMask && typeof this._oceanNormalMap !== 'undefined';

            this._surfaceShaderSet.baseFragmentShaderString =
                (hasWaterMask ? '#define SHOW_REFLECTIVE_OCEAN\n' : '') +
                (showPrettyOcean ? '#define SHOW_OCEAN_WAVES\n' : '') +
                '#line 0\n' +
                CentralBodyFS;
            this._surfaceShaderSet.invalidateShaders();

            var poleShaderProgram = this._northPoleCommand.shaderProgram && this._northPoleCommand.shaderProgram.release();
            poleShaderProgram = shaderCache.getShaderProgram(CentralBodyVSPole, CentralBodyFSPole, TerrainProvider.attributeIndices);

            this._northPoleCommand.shaderProgram = poleShaderProgram;
            this._southPoleCommand.shaderProgram = poleShaderProgram;

            this._showingPrettyOcean = typeof this._oceanNormalMap !== 'undefined';
            this._hasWaterMask = hasWaterMask;
        }

        var cameraPosition = frameState.camera.getPositionWC();

        this._occluder.setCameraPosition(cameraPosition);

        this._fillPoles(context, frameState);

        this._mode = mode;
        this._projection = projection;

        var pass = frameState.passes;
        var commandLists = this._commandLists;
        commandLists.removeAll();

        if (pass.color) {
            var colorCommandList = commandLists.colorList;

            // render quads to fill the poles
            if (mode === SceneMode.SCENE3D) {
                if (this._drawNorthPole) {
                    colorCommandList.push(this._northPoleCommand);
                }

                if (this._drawSouthPole) {
                    colorCommandList.push(this._southPoleCommand);
                }
            }

            var drawUniforms = this._drawUniforms;

            // Don't show the ocean specular highlights when zoomed out in 2D and Columbus View.
            if (mode === SceneMode.SCENE3D) {
                this._zoomedOutOceanSpecularIntensity = 0.5;
            } else {
                this._zoomedOutOceanSpecularIntensity = 0.0;
            }

            this._surface._tileCacheSize = this.tileCacheSize;
            this._surface.setTerrainProvider(this.terrainProvider);
            this._surface.update(context,
                    frameState,
                    colorCommandList,
                    drawUniforms,
                    this._surfaceShaderSet,
                    this._rsColor,
                    this._mode,
                    this._projection);

            updateLogos(this, context, frameState, commandList);

            // render depth plane
            if (mode === SceneMode.SCENE3D) {
                if (!this.depthTestAgainstTerrain) {
                    colorCommandList.push(this._clearDepthCommand);
                    colorCommandList.push(this._depthCommand);
                }
            }
        }

        if (pass.pick) {
            // Not actually pickable, but render depth-only so primitives on the backface
            // of the globe are not picked.
            commandLists.pickList.push(this._depthCommand);
        }

        if (!commandLists.empty()) {
            commandList.push(commandLists);
        }
    };

    /**
     * Returns true if this object was destroyed; otherwise, false.
     * <br /><br />
     * If this object was destroyed, it should not be used; calling any function other than
     * <code>isDestroyed</code> will result in a {@link DeveloperError} exception.
     *
     * @memberof CentralBody
     *
     * @return {Boolean} True if this object was destroyed; otherwise, false.
     *
     * @see CentralBody#destroy
     */
    CentralBody.prototype.isDestroyed = function() {
        return false;
    };

    /**
     * Destroys the WebGL resources held by this object.  Destroying an object allows for deterministic
     * release of WebGL resources, instead of relying on the garbage collector to destroy this object.
     * <br /><br />
     * Once an object is destroyed, it should not be used; calling any function other than
     * <code>isDestroyed</code> will result in a {@link DeveloperError} exception.  Therefore,
     * assign the return value (<code>undefined</code>) to the object as done in the example.
     *
     * @memberof CentralBody
     *
     * @return {undefined}
     *
     * @exception {DeveloperError} This object was destroyed, i.e., destroy() was called.
     *
     * @see CentralBody#isDestroyed
     *
     * @example
     * centralBody = centralBody && centralBody.destroy();
     */
    CentralBody.prototype.destroy = function() {
        this._northPoleCommand.vertexArray = this._northPoleCommand.vertexArray && this._northPoleCommand.vertexArray.destroy();
        this._southPoleCommand.vertexArray = this._southPoleCommand.vertexArray && this._southPoleCommand.vertexArray.destroy();

        this._surfaceShaderSet = this._surfaceShaderSet && this._surfaceShaderSet.destroy();

        this._northPoleCommand.shaderProgram = this._northPoleCommand.shaderProgram && this._northPoleCommand.shaderProgram.release();
        this._southPoleCommand.shaderProgram = this._northPoleCommand.shaderProgram;

        this._depthCommand.shaderProgram = this._depthCommand.shaderProgram && this._depthCommand.shaderProgram.release();
        this._depthCommand.vertexArray = this._depthCommand.vertexArray && this._depthCommand.vertexArray.destroy();

        this._surface = this._surface && this._surface.destroy();

        this._oceanNormalMap = this._oceanNormalMap && this._oceanNormalMap.destroy();

        return destroyObject(this);
    };

    var logoData = {
        logos : undefined,
        logoIndex : 0,
        rebuildLogo : false,
        totalLogoWidth : 0,
        totalLogoHeight : 0
    };

    function updateLogos(centralBody, context, frameState, commandList) {
        logoData.logos = centralBody._logos;
        logoData.logoIndex = 0;
        logoData.rebuildLogo = false;
        logoData.totalLogoWidth = 0;
        logoData.totalLogoHeight = 0;

        checkLogo(logoData, centralBody._surface._terrainProvider);

        var imageryLayerCollection = centralBody._imageryLayerCollection;
        for ( var i = 0, len = imageryLayerCollection.getLength(); i < len; ++i) {
            var layer = imageryLayerCollection.get(i);
            if (layer.show) {
                checkLogo(logoData, layer.getImageryProvider());
            }
        }

        if (logoData.logos.length !== logoData.logoIndex) {
            logoData.rebuildLogo = true;
            logoData.logos.length = logoData.logoIndex;
        }

        var totalLogoWidth = logoData.totalLogoWidth;
        var totalLogoHeight = logoData.totalLogoHeight;

        var logoQuad = centralBody._logoQuad;
        if (totalLogoWidth === 0 || totalLogoHeight === 0) {
            if (typeof logoQuad !== 'undefined') {
                logoQuad.material = logoQuad.material && logoQuad.material.destroy();
                logoQuad.destroy();
                centralBody._logoQuad = undefined;
            }
            return;
        }

        if (typeof logoQuad === 'undefined') {
            logoQuad = new ViewportQuad();
            logoQuad.material.destroy();
            logoQuad.material = Material.fromType(context, Material.ImageType);
            logoQuad.material.uniforms.image = undefined;

            centralBody._logoQuad = logoQuad;
        }

        var logoOffset = centralBody.logoOffset;
        var rectangle = logoQuad.rectangle;
        rectangle.x = logoOffset.x;
        rectangle.y = logoOffset.y;
        rectangle.width = totalLogoWidth;
        rectangle.height = totalLogoHeight;

        if (logoData.rebuildLogo) {
            var texture = logoQuad.material.uniforms.image;

            // always delete and recreate the texture to get rid of leftover pixels
            texture = texture && texture.destroy();
            texture = context.createTexture2D({
                width : totalLogoWidth,
                height : totalLogoHeight
            });
            logoQuad.material.uniforms.image = texture;

            var yOffset = 0;
            for (i = 0, len = logoData.logos.length; i < len; i++) {
                var logo = logoData.logos[i];
                if (typeof logo !== 'undefined') {
                    texture.copyFrom(logo, 0, yOffset);
                    yOffset += logo.height + 2;
                }
            }
        }

        if (typeof logoQuad !== 'undefined') {
            logoQuad.update(context, frameState, commandList);
        }
    }

    function checkLogo(logoData, logoSource) {
        if (typeof logoSource.isReady === 'function' && !logoSource.isReady()) {
            return;
        }

        var logo;
        if (typeof logoSource.getLogo === 'function') {
            logo = logoSource.getLogo();
        } else {
            logo = undefined;
        }

        if (logoData.logos[logoData.logoIndex] !== logo) {
            logoData.rebuildLogo = true;
            logoData.logos[logoData.logoIndex] = logo;
        }
        logoData.logoIndex++;

        if (typeof logo !== 'undefined') {
            logoData.totalLogoWidth = Math.max(logoData.totalLogoWidth, logo.width);
            logoData.totalLogoHeight += logo.height + 2;
        }
    }

    return CentralBody;
});<|MERGE_RESOLUTION|>--- conflicted
+++ resolved
@@ -131,11 +131,7 @@
         this._rsColor = undefined;
         this._rsColorWithoutDepthTest = undefined;
 
-<<<<<<< HEAD
-        this._clearDepthCommand = new ClearCommand(undefined, this);
-=======
         this._clearDepthCommand = new ClearCommand(this);
->>>>>>> 0f911bac
 
         this._depthCommand = new DrawCommand(this);
         this._depthCommand.primitiveType = PrimitiveType.TRIANGLES;
