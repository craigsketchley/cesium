/*global define*/
define([
        '../Core/defaultValue',
        '../Core/defined',
        '../Core/DeveloperError',
        '../Core/Color',
        '../Core/Cartesian2',
        '../Core/Cartesian3',
        '../Core/Cartesian4',
        '../Core/NearFarScalar',
        '../Core/Matrix4',
        './HorizontalOrigin',
        './VerticalOrigin',
        './SceneMode',
        './SceneTransforms'
    ], function(
        defaultValue,
        defined,
        DeveloperError,
        Color,
        Cartesian2,
        Cartesian3,
        Cartesian4,
        NearFarScalar,
        Matrix4,
        HorizontalOrigin,
        VerticalOrigin,
        SceneMode,
        SceneTransforms) {
    "use strict";

    var EMPTY_OBJECT = {};

    /**
     * A viewport-aligned image positioned in the 3D scene, that is created
     * and rendered using a {@link BillboardCollection}.  A billboard is created and its initial
     * properties are set by calling {@link BillboardCollection#add}.  Any of the billboard's
     * properties can be changed at any time by calling the billboard's corresponding
     * <code>set</code> function, e.g., {@link Billboard#setShow}.
     * <br /><br />
     * <div align='center'>
     * <img src='images/Billboard.png' width='400' height='300' /><br />
     * Example billboards
     * </div>
     *
     * @alias Billboard
     *
     * @performance Calling any <code>get</code> function, e.g., {@link Billboard#getShow}, is constant time.
     * Calling a <code>set</code> function, e.g., {@link Billboard#setShow}, is constant time but results in
     * CPU to GPU traffic when {@link BillboardCollection#update} is called.  The per-billboard traffic is
     * the same regardless of how many properties were updated.  If most billboards in a collection need to be
     * updated, it may be more efficient to clear the collection with {@link BillboardCollection#removeAll}
     * and add new billboards instead of modifying each one.
     *
     * @exception {DeveloperError} scaleByDistance.far must be greater than scaleByDistance.near
     *
     * @see BillboardCollection
     * @see BillboardCollection#add
     * @see Label
     *
     * @internalConstructor
     *
     * @demo <a href="http://cesium.agi.com/Cesium/Apps/Sandcastle/index.html?src=Billboards.html">Cesium Sandcastle Billboard Demo</a>
     */
    var Billboard = function(description, billboardCollection) {
        description = defaultValue(description, EMPTY_OBJECT);

        if (defined(description.scaleByDistance) && description.scaleByDistance.far <= description.scaleByDistance.near) {
            throw new DeveloperError('scaleByDistance.far must be greater than scaleByDistance.near.');
        }

        this._show = defaultValue(description.show, true);

        this._position = Cartesian3.clone(defaultValue(description.position, Cartesian3.ZERO));
        this._actualPosition = Cartesian3.clone(this._position); // For columbus view and 2D

        this._pixelOffset = Cartesian2.clone(defaultValue(description.pixelOffset, Cartesian2.ZERO));
        this._eyeOffset = Cartesian3.clone(defaultValue(description.eyeOffset, Cartesian3.ZERO));
        this._verticalOrigin = defaultValue(description.verticalOrigin, VerticalOrigin.CENTER);
        this._horizontalOrigin = defaultValue(description.horizontalOrigin, HorizontalOrigin.CENTER);
        this._scale = defaultValue(description.scale, 1.0);
        this._imageIndex = defaultValue(description.imageIndex, -1);
        this._color = Color.clone(defaultValue(description.color, Color.WHITE));
        this._rotation = defaultValue(description.rotation, 0.0);
        this._alignedAxis = Cartesian3.clone(defaultValue(description.alignedAxis, Cartesian3.ZERO));
        this._width = description.width;
        this._height = description.height;
        this._scaleByDistance = description.scaleByDistance;

        this._pickId = undefined;
        this._pickIdThis = description._pickIdThis;
        this._billboardCollection = billboardCollection;
        this._dirty = false;
        this._index = -1; //Used only by BillboardCollection
    };

    var SHOW_INDEX = Billboard.SHOW_INDEX = 0;
    var POSITION_INDEX = Billboard.POSITION_INDEX = 1;
    var PIXEL_OFFSET_INDEX = Billboard.PIXEL_OFFSET_INDEX = 2;
    var EYE_OFFSET_INDEX = Billboard.EYE_OFFSET_INDEX = 3;
    var HORIZONTAL_ORIGIN_INDEX = Billboard.HORIZONTAL_ORIGIN_INDEX = 4;
    var VERTICAL_ORIGIN_INDEX = Billboard.VERTICAL_ORIGIN_INDEX = 5;
    var SCALE_INDEX = Billboard.SCALE_INDEX = 6;
    var IMAGE_INDEX_INDEX = Billboard.IMAGE_INDEX_INDEX = 7;
    var COLOR_INDEX = Billboard.COLOR_INDEX = 8;
    var ROTATION_INDEX = Billboard.ROTATION_INDEX = 9;
    var ALIGNED_AXIS_INDEX = Billboard.ALIGNED_AXIS_INDEX = 10;
    var SCALE_BY_DISTANCE_INDEX = Billboard.SCALE_BY_DISTANCE_INDEX = 11;
    Billboard.NUMBER_OF_PROPERTIES = 12;

    function makeDirty(billboard, propertyChanged) {
        var billboardCollection = billboard._billboardCollection;
        if (defined(billboardCollection)) {
            billboardCollection._updateBillboard(billboard, propertyChanged);
            billboard._dirty = true;
        }
    }

    Billboard.prototype.getPickId = function(context) {
        if (!defined(this._pickId)) {
            this._pickId = context.createPickId({
                primitive : defaultValue(this._pickIdThis, this)
            });
        }

        return this._pickId;
    };

    /**
     * Returns true if this billboard will be shown.  Call {@link Billboard#setShow}
     * to hide or show a billboard, instead of removing it and re-adding it to the collection.
     *
     * @memberof Billboard
     *
     * @returns {Boolean} <code>true</code> if this billboard will be shown; otherwise, <code>false</code>.
     *
     * @see Billboard#setShow
     */
    Billboard.prototype.getShow = function() {
        return this._show;
    };

    /**
     * Determines if this billboard will be shown.  Call this to hide or show a billboard, instead
     * of removing it and re-adding it to the collection.
     *
     * @memberof Billboard
     *
     * @param {Boolean} value Indicates if this billboard will be shown.
     *
     * @exception {DeveloperError} value is required.
     *
     * @see Billboard#getShow
     */
    Billboard.prototype.setShow = function(value) {
        if (!defined(value)) {
            throw new DeveloperError('value is required.');
        }

        if (value !== this._show) {
            this._show = value;
            makeDirty(this, SHOW_INDEX);
        }
    };

    /**
     * Returns the Cartesian position of this billboard.
     *
     * @memberof Billboard
     *
     * @returns {Cartesian3} The Cartesian position of this billboard.
     *
     * @see Billboard#setPosition
     */
    Billboard.prototype.getPosition = function() {
        return this._position;
    };

    /**
     * Sets the Cartesian position of this billboard.
     * <br /><br />
     * As shown in the examples, <code>value</code> can be either a {@link Cartesian3}
     * or an object literal with <code>x</code>, <code>y</code>, and <code>z</code> properties.
     * A copy of <code>value</code> is made, so changing it after calling <code>setPosition</code>
     * does not affect the billboard's position; an explicit call to <code>setPosition</code> is required.
     *
     * @memberof Billboard
     *
     * @param {Cartesian3} value The Cartesian position.
     *
     * @exception {DeveloperError} value is required.
     *
     * @see Billboard#getPosition
     *
     * @example
     * // Example 1. Set a billboard's position using a Cartesian3.
     * b.setPosition(new Cartesian3(1.0, 2.0, 3.0));
     *
     * // Example 2. Set a billboard's position using an object literal.
     * b.setPosition({
     *   x : 1.0,
     *   y : 2.0,
     *   z : 3.0
     * });
     */
    Billboard.prototype.setPosition = function(value) {
        if (!defined(value)) {
            throw new DeveloperError('value is required.');
        }

        var position = this._position;
        if (!Cartesian3.equals(position, value)) {
            Cartesian3.clone(value, position);
            Cartesian3.clone(value, this._actualPosition);

            makeDirty(this, POSITION_INDEX);
        }
    };

    Billboard.prototype._getActualPosition = function() {
        return this._actualPosition;
    };

    Billboard.prototype._setActualPosition = function(value) {
        Cartesian3.clone(value, this._actualPosition);
        makeDirty(this, POSITION_INDEX);
    };

    /**
     * Returns the pixel offset from the origin of this billboard.
     *
     * @memberof Billboard
     *
     * @returns {Cartesian2} The pixel offset of this billboard.
     *
     * @see Billboard#setPixelOffset
     */
    Billboard.prototype.getPixelOffset = function() {
        return this._pixelOffset;
    };

    /**
     * Sets the pixel offset in screen space from the origin of this billboard.  This is commonly used
     * to align multiple billboards and labels at the same position, e.g., an image and text.  The
     * screen space origin is the bottom, left corner of the canvas; <code>x</code> increases from
     * left to right, and <code>y</code> increases from bottom to top.
     * <br /><br />
     * <code>value</code> can be either a {@link Cartesian2}  or an object literal with
     * <code>x</code> and <code>y</code> properties.  A copy of <code>value</code> is made, so
     * changing it after calling <code>setPixelOffset</code> does not affect the billboard's pixel
     * offset; an explicit call to <code>setPixelOffset</code> is required.
     * <br /><br />
     * <div align='center'>
     * <table border='0' cellpadding='5'><tr>
     * <td align='center'><code>default</code><br/><img src='images/Billboard.setPixelOffset.default.png' width='250' height='188' /></td>
     * <td align='center'><code>b.setPixelOffset({ x : 50, y : -25 });</code><br/><img src='images/Billboard.setPixelOffset.x50y-25.png' width='250' height='188' /></td>
     * </tr></table>
     * The billboard's origin is indicated by the yellow point.
     * </div>
     *
     * @memberof Billboard
     *
     * @param {Cartesian2} value The 2D Cartesian pixel offset.
     *
     * @exception {DeveloperError} value is required.
     *
     * @see Billboard#getPixelOffset
     * @see Label#setPixelOffset
     */
    Billboard.prototype.setPixelOffset = function(value) {
        if (!defined(value)) {
            throw new DeveloperError('value is required.');
        }

        var pixelOffset = this._pixelOffset;
        if (!Cartesian2.equals(pixelOffset, value)) {
            Cartesian2.clone(value, pixelOffset);
            makeDirty(this, PIXEL_OFFSET_INDEX);
        }
    };

    /**
     * Returns the near and far scaling properties of a Billboard based on the billboard's distance from the camera.
     *
     * @memberof Billboard
     *
     * @returns {NearFarScalar} The near/far scaling values based on camera distance to the billboard
     *
     * @see Billboard#setScaleByDistance
     */
    Billboard.prototype.getScaleByDistance = function() {
        return this._scaleByDistance;
    };

    /**
     * Sets near and far scaling properties of a Billboard based on the billboard's distance from the camera.
     * A billboard's scale will interpolate between the {@link NearFarScalar#nearValue} and
     * {@link NearFarScalar#farValue} while the camera distance falls within the upper and lower bounds
     * of the specified {@link NearFarScalar#near} and {@link NearFarScalar#far}.
     * Outside of these ranges the billboard's scale remains clamped to the nearest bound.  If undefined,
     * scaleByDistance will be disabled.
     *
     * @memberof Billboard
     *
     * @param {NearFarScalar} scale The configuration of near and far distances and their respective scale values
     *
     * @exception {DeveloperError} far distance must be greater than near distance.
     *
     * @see Billboard#getScaleByDistance
     *
     * @example
     * // Example 1.
     * // Set a billboard's scaleByDistance to scale by 1.5 when the
     * // camera is 1500 meters from the billboard and disappear as
     * // the camera distance approaches 8.0e6 meters.
     * b.setScaleByDistance(new NearFarScalar(1.5e2, 1.5, 8.0e6, 0.0));
     *
     * // Example 2.
     * // disable scaling by distance
     * b.setScaleByDistance(undefined);
     */
    Billboard.prototype.setScaleByDistance = function(scale) {
        if (NearFarScalar.equals(this._scaleByDistance, scale)) {
            return;
        }

        if (scale.far <= scale.near) {
            throw new DeveloperError('far distance must be greater than near distance.');
        }

        makeDirty(this, SCALE_BY_DISTANCE_INDEX);
        this._scaleByDistance = NearFarScalar.clone(scale, this._scaleByDistance);
    };

    /**
     * Returns the 3D Cartesian offset applied to this billboard in eye coordinates.
     *
     * @memberof Billboard
     *
     * @returns {Cartesian3} The 3D Cartesian offset applied to this billboard in eye coordinates.
     *
     * @see Billboard#setEyeOffset
     */
    Billboard.prototype.getEyeOffset = function() {
        return this._eyeOffset;
    };

    /**
     * Sets the 3D Cartesian offset applied to this billboard in eye coordinates.  Eye coordinates is a left-handed
     * coordinate system, where <code>x</code> points towards the viewer's right, <code>y</code> points up, and
     * <code>z</code> points into the screen.  Eye coordinates use the same scale as world and model coordinates,
     * which is typically meters.
     * <br /><br />
     * An eye offset is commonly used to arrange multiple billboards or objects at the same position, e.g., to
     * arrange a billboard above its corresponding 3D model.
     * <br /><br />
     * <code>value</code> can be either a {@link Cartesian3} or an object literal with <code>x</code>,
     * <code>y</code>, and <code>z</code> properties.  A copy of <code>value</code> is made, so changing it after
     * calling <code>setEyeOffset</code> does not affect the billboard's eye offset; an explicit call to
     * <code>setEyeOffset</code> is required.
     * <br /><br />
     * Below, the billboard is positioned at the center of the Earth but an eye offset makes it always
     * appear on top of the Earth regardless of the viewer's or Earth's orientation.
     * <br /><br />
     * <div align='center'>
     * <table border='0' cellpadding='5'><tr>
     * <td align='center'><img src='images/Billboard.setEyeOffset.one.png' width='250' height='188' /></td>
     * <td align='center'><img src='images/Billboard.setEyeOffset.two.png' width='250' height='188' /></td>
     * </tr></table>
     * <code>b.setEyeOffset({ x : 0.0, y : 8000000.0, z : 0.0 });</code><br /><br />
     * </div>
     *
     * @memberof Billboard
     *
     * @param {Cartesian3} value The 3D Cartesian offset in eye coordinates.
     *
     * @exception {DeveloperError} value is required.
     *
     * @see Billboard#getEyeOffset
     */
    Billboard.prototype.setEyeOffset = function(value) {
        if (!defined(value)) {
            throw new DeveloperError('value is required.');
        }

        var eyeOffset = this._eyeOffset;
        if (!Cartesian3.equals(eyeOffset, value)) {
            Cartesian3.clone(value, eyeOffset);
            makeDirty(this, EYE_OFFSET_INDEX);
        }
    };

    /**
     * Returns the horizontal origin of this billboard.
     *
     * @memberof Billboard
     *
     * @returns {HorizontalOrigin} The horizontal origin of this billboard.
     *
     * @see Billboard#setHorizontalOrigin
     */
    Billboard.prototype.getHorizontalOrigin = function() {
        return this._horizontalOrigin;
    };

    /**
     * Sets the horizontal origin of this billboard, which determines if the billboard is
     * to the left, center, or right of its position.
     * <br /><br />
     * <div align='center'>
     * <img src='images/Billboard.setHorizontalOrigin.png' width='400' height='300' /><br />
     * </div>
     *
     * @memberof Billboard
     *
     * @param {HorizontalOrigin} value The horizontal origin.
     *
     * @exception {DeveloperError} value is required.
     *
     * @see Billboard#getHorizontalOrigin
     * @see Billboard#setVerticalOrigin
     *
     * @example
     * // Use a bottom, left origin
     * b.setHorizontalOrigin(HorizontalOrigin.LEFT);
     * b.setVerticalOrigin(VerticalOrigin.BOTTOM);
     */
    Billboard.prototype.setHorizontalOrigin = function(value) {
        if (!defined(value)) {
            throw new DeveloperError('value is required.');
        }

        if (this._horizontalOrigin !== value) {
            this._horizontalOrigin = value;
            makeDirty(this, HORIZONTAL_ORIGIN_INDEX);
        }
    };

    /**
     * Returns the vertical origin of this billboard.
     *
     * @memberof Billboard
     *
     * @returns {VerticalOrigin} The vertical origin of this billboard.
     *
     * @see Billboard#setVerticalOrigin
     */
    Billboard.prototype.getVerticalOrigin = function() {
        return this._verticalOrigin;
    };

    /**
     * Sets the vertical origin of this billboard, which determines if the billboard is
     * to the above, below, or at the center of its position.
     * <br /><br />
     * <div align='center'>
     * <img src='images/Billboard.setVerticalOrigin.png' width='400' height='300' /><br />
     * </div>
     *
     * @memberof Billboard
     *
     * @param {VerticalOrigin} value The vertical origin.
     *
     * @exception {DeveloperError} value is required.
     *
     * @see Billboard#getVerticalOrigin
     * @see Billboard#setHorizontalOrigin
     *
     * @example
     * // Use a bottom, left origin
     * b.setHorizontalOrigin(HorizontalOrigin.LEFT);
     * b.setVerticalOrigin(VerticalOrigin.BOTTOM);
     */
    Billboard.prototype.setVerticalOrigin = function(value) {
        if (!defined(value)) {
            throw new DeveloperError('value is required.');
        }

        if (this._verticalOrigin !== value) {
            this._verticalOrigin = value;
            makeDirty(this, VERTICAL_ORIGIN_INDEX);
        }
    };

    /**
     * Returns the uniform scale that is multiplied with the billboard's image size in pixels.
     *
     * @memberof Billboard
     *
     * @returns {Number} The scale used to size the billboard.
     *
     * @see Billboard#setScale
     */
    Billboard.prototype.getScale = function() {
        return this._scale;
    };

    /**
     * Sets the uniform scale that is multiplied with the billboard's image size in pixels.
     * A scale of <code>1.0</code> does not change the size of the billboard; a scale greater than
     * <code>1.0</code> enlarges the billboard; a positive scale less than <code>1.0</code> shrinks
     * the billboard.
     * <br /><br />
     * <div align='center'>
     * <img src='images/Billboard.setScale.png' width='400' height='300' /><br/>
     * From left to right in the above image, the scales are <code>0.5</code>, <code>1.0</code>,
     * and <code>2.0</code>.
     * </div>
     *
     * @memberof Billboard
     *
     * @param {Number} value The scale used to size the billboard.
     *
     * @exception {DeveloperError} value is required.
     *
     * @see Billboard#getScale
     * @see Billboard#setImageIndex
     */
    Billboard.prototype.setScale = function(value) {
        if (!defined(value)) {
            throw new DeveloperError('value is required.');
        }

        if (this._scale !== value) {
            this._scale = value;
            makeDirty(this, SCALE_INDEX);
        }
    };

    /**
     * DOC_TBA
     *
     * @memberof Billboard
     *
     * @see Billboard#setImageIndex
     * @see BillboardCollection#setTextureAtlas
     */
    Billboard.prototype.getImageIndex = function() {
        return this._imageIndex;
    };

    /**
     * DOC_TBA
     *
     * @memberof Billboard
     *
     * @see Billboard#getImageIndex
     * @see BillboardCollection#setTextureAtlas
     */
    Billboard.prototype.setImageIndex = function(value) {
        if (typeof value !== 'number') {
            throw new DeveloperError('value is required and must be a number.');
        }

        if (this._imageIndex !== value) {
            this._imageIndex = value;
            makeDirty(this, IMAGE_INDEX_INDEX);
        }
    };

    /**
     * Returns the color that is multiplied with the billboard's texture.  The red, green, blue, and alpha values
     * are indicated by the returned object's <code>red</code>, <code>green</code>, <code>blue</code>, and <code>alpha</code>
     * properties, which range from <code>0</code> (no intensity) to <code>1.0</code> (full intensity).
     *
     * @memberof Billboard
     *
     * @returns {Number} The color that is multiplied with the billboard's texture.
     *
     * @see Billboard#setColor
     */
    Billboard.prototype.getColor = function() {
        return this._color;
    };

    /**
     * Sets the color that is multiplied with the billboard's texture.  This has two common use cases.  First,
     * the same white texture may be used by many different billboards, each with a different color, to create
     * colored billboards.  Second, the color's alpha component can be used to make the billboard translucent as shown below.
     * An alpha of <code>0.0</code> makes the billboard transparent, and <code>1.0</code> makes the billboard opaque.
     * <br /><br />
     * <div align='center'>
     * <table border='0' cellpadding='5'><tr>
     * <td align='center'><code>default</code><br/><img src='images/Billboard.setColor.Alpha255.png' width='250' height='188' /></td>
     * <td align='center'><code>alpha : 0.5</code><br/><img src='images/Billboard.setColor.Alpha127.png' width='250' height='188' /></td>
     * </tr></table>
     * </div>
     * <br />
     * The red, green, blue, and alpha values are indicated by <code>value</code>'s <code>red</code>, <code>green</code>,
     * <code>blue</code>, and <code>alpha</code> properties as shown in Example 1.  These components range from <code>0.0</code>
     * (no intensity) to <code>1.0</code> (full intensity).
     *
     * @memberof Billboard
     *
     * @param {Object} value The color's red, green, blue, and alpha components.
     *
     * @exception {DeveloperError} value is required.
     *
     * @see Billboard#getColor
     *
     * @example
     * // Example 1. Assign yellow.
     * b.setColor({
     *   red   : 1.0,
     *   green : 1.0,
     *   blue  : 0.0,
     *   alpha : 1.0
     * });
     *
     * // Example 2. Make a billboard 50% translucent.
     * b.setColor({
     *   red   : 1.0,
     *   green : 1.0,
     *   blue  : 1.0,
     *   alpha : 0.5
     * });
     */
    Billboard.prototype.setColor = function(value) {
        if (!defined(value)) {
            throw new DeveloperError('value is required.');
        }

        var color = this._color;
        if (!Color.equals(color, value)) {
            Color.clone(value, color);
            makeDirty(this, COLOR_INDEX);
        }
    };

    /**
     * Gets the rotation angle in radians.
     *
     * @memberof Billboard
     *
     * @returns {Number} The rotation angle in radians.
     *
     * @see Billboard#setRotation
     * @see Billboard#getAlignedAxis
     * @see Billboard#setAlignedAxis
     */
    Billboard.prototype.getRotation = function() {
        return this._rotation;
    };

    /**
     * Sets the rotation angle in radians.
     *
     * @memberof Billboard
     *
     * @param {Number} value The rotation angle in radians.
     *
     * @exception {DeveloperError} value is required.
     *
     * @see Billboard#getRotation
     * @see Billboard#getAlignedAxis
     * @see Billboard#setAlignedAxis
     */
    Billboard.prototype.setRotation = function(value) {
        if (!defined(value)) {
            throw new DeveloperError('value is required.');
        }

        if (this._rotation !== value) {
            this._rotation = value;
            makeDirty(this, ROTATION_INDEX);
        }
    };

    /**
     * Gets the aligned axis in world space. The aligned axis is the unit vector that the billboard up vector points towards.
     * The default is the zero vector, which means the billboard is aligned to the screen up vector.
     *
     * @memberof Billboard
     *
     * @returns {Cartesian3} The aligned axis.
     *
     * @see Billboard#setRotation
     * @see Billboard#getRotation
     * @see Billboard#setAlignedAxis
     */
    Billboard.prototype.getAlignedAxis = function() {
        return this._alignedAxis;
    };

    /**
     * Sets the aligned axis in world space. The aligned axis is the unit vector that the billboard up vector points towards.
     * The default is the zero vector, which means the billboard is aligned to the screen up vector.
     *
     * @memberof Billboard
     *
     * @param {Cartesian3} value The aligned axis.
     *
     * @exception {DeveloperError} value is required.
     *
     * @see Billboard#setRotation
     * @see Billboard#getRotation
     * @see Billboard#setAlignedAxis
     *
     * @example
     * // Example 1.
     * // Have the billboard up vector point north
     * billboard.setAlignedAxis(Cartesian3.UNIT_Z);
     *
     * // Example 2.
     * // Have the billboard point east.
     * billboard.setAlignedAxis(Cartesian3.UNIT_Z);
     * billboard.setRotation(-Cesium.Math.PI_OVER_TWO);
     *
     * // Example 3.
     * // Reset the aligned axis
     * billboard.setAlignedAxis(Cartesian3.ZERO);
     */
    Billboard.prototype.setAlignedAxis = function(value) {
        if (!defined(value)) {
            throw new DeveloperError('value is required.');
        }

        var axis = this._alignedAxis;
        if (!Cartesian3.equals(axis, value)) {
            Cartesian3.clone(value, axis);
            makeDirty(this, ALIGNED_AXIS_INDEX);
        }
    };

    /**
     * Gets the billboards custom width or undefined if the image width is used.
     *
     * @memberof Billboard
     *
     * @returns {Number} The billboard's width or undefined.
     *
     * @see Billboard#setWidth
     * @see Billboard#getHeight
     * @see Billboard#setHeight
     */
    Billboard.prototype.getWidth = function() {
        return this._width;
    };

    /**
     * Sets a custom width for the billboard. If undefined, the image width will be used.
     *
     * @memberof Billboard
     *
     * @param {Number} value The width of the billboard or undefined to use the image width.
     *
     * @see Billboard#getWidth
     * @see Billboard#getHeight
     * @see Billboard#setHeight
     */
    Billboard.prototype.setWidth = function(value) {
        if (this._width !== value) {
            this._width = value;
            makeDirty(this, IMAGE_INDEX_INDEX);
        }
    };

    /**
     * Gets the billboards custom height or undefined if the image height is used.
     *
     * @memberof Billboard
     *
     * @returns {Number} The billboard's height or undefined.
     *
     * @see Billboard#setHeight
     * @see Billboard#getWidth
     * @see Billboard#setWidth
     */
    Billboard.prototype.getHeight = function() {
        return this._height;
    };

    /**
     * Sets a custom height for the billboard. If undefined, the image height will be used.
     *
     * @memberof Billboard
     *
     * @param {Number} value The height of the billboard or undefined to use the image height.
     *
     * @see Billboard#getHeight
     * @see Billboard#getWidth
     * @see Billboard#setWidth
     */
    Billboard.prototype.setHeight = function(value) {
        if (this._height !== value) {
            this._height = value;
            makeDirty(this, IMAGE_INDEX_INDEX);
        }
    };

    var tempCartesian4 = new Cartesian4();
    Billboard._computeActualPosition = function(position, frameState, modelMatrix) {
        if (frameState.mode === SceneMode.SCENE3D) {
            return position;
        }

        Matrix4.multiplyByPoint(modelMatrix, position, tempCartesian4);
        return SceneTransforms.computeActualWgs84Position(frameState, tempCartesian4);
    };

    Billboard._computeScreenSpacePosition = function(modelMatrix, position, eyeOffset, pixelOffset, context, frameState) {
        // This function is basically a stripped-down JavaScript version of BillboardCollectionVS.glsl
        var camera = frameState.camera;
        var view = camera.viewMatrix;
        var projection = camera.frustum.projectionMatrix;

        // Model to eye coordinates
        var mv = Matrix4.multiply(view, modelMatrix);
        var positionEC = Matrix4.multiplyByPoint(mv, position);

        // Apply eye offset, e.g., czm_eyeOffset
        var zEyeOffset = Cartesian3.multiplyComponents(eyeOffset, Cartesian3.normalize(positionEC));
        positionEC.x += eyeOffset.x + zEyeOffset.x;
        positionEC.y += eyeOffset.y + zEyeOffset.y;
        positionEC.z += zEyeOffset.z;

<<<<<<< HEAD
        var positionCC = Matrix4.multiplyByVector(projection, positionEC); // clip coordinates
        var positionWC = SceneTransforms.clipToWindowCoordinates(context.getCanvas(), positionCC);
=======
        var positionCC = projection.multiplyByVector(positionEC); // clip coordinates
        var positionWC = SceneTransforms.clipToWindowCoordinates(context, positionCC);
>>>>>>> 4cd40e8c

        // Apply pixel offset
        var uniformState = context.getUniformState();
        var po = Cartesian2.multiplyByScalar(pixelOffset, uniformState.getHighResolutionSnapScale());
        positionWC.x += po.x;
        positionWC.y += po.y;

        return new Cartesian2(positionWC.x, positionWC.y);
    };

    /**
     * Computes the screen-space position of the billboard's origin, taking into account eye and pixel offsets.
     * The screen space origin is the bottom, left corner of the canvas; <code>x</code> increases from
     * left to right, and <code>y</code> increases from bottom to top.
     *
     * @memberof Billboard
     *
     * @param {Context} context The context.
     * @param {FrameState} frameState The same state object passed to {@link BillboardCollection#update}.
     *
     * @returns {Cartesian2} The screen-space position of the billboard.
     *
     * @exception {DeveloperError} Billboard must be in a collection.
     * @exception {DeveloperError} context is required.
     * @exception {DeveloperError} frameState is required.
     *
     * @see Billboard#setEyeOffset
     * @see Billboard#setPixelOffset
     *
     * @example
     * console.log(b.computeScreenSpacePosition(scene.getContext(), scene.getFrameState()).toString());
     */
    Billboard.prototype.computeScreenSpacePosition = function(context, frameState) {
        var billboardCollection = this._billboardCollection;
        if (!defined(billboardCollection)) {
            throw new DeveloperError('Billboard must be in a collection.  Was it removed?');
        }

        if (!defined(context)) {
            throw new DeveloperError('context is required.');
        }

        if (!defined(frameState)) {
            throw new DeveloperError('frameState is required.');
        }

        var modelMatrix = billboardCollection.modelMatrix;
        return Billboard._computeScreenSpacePosition(modelMatrix, this._actualPosition, this._eyeOffset, this._pixelOffset, context, frameState);
    };

    /**
     * Determines if this billboard equals another billboard.  Billboards are equal if all their properties
     * are equal.  Billboards in different collections can be equal.
     *
     * @memberof Billboard
     *
     * @param {Billboard} other The billboard to compare for equality.
     *
     * @returns {Boolean} <code>true</code> if the billboards are equal; otherwise, <code>false</code>.
     */
    Billboard.prototype.equals = function(other) {
        return this === other ||
               defined(other) &&
               this._show === other._show &&
               this._imageIndex === other._imageIndex &&
               this._scale === other._scale &&
               this._verticalOrigin === other._verticalOrigin &&
               this._horizontalOrigin === other._horizontalOrigin &&
               Cartesian3.equals(this._position, other._position) &&
               Color.equals(this._color, other._color) &&
               Cartesian2.equals(this._pixelOffset, other._pixelOffset) &&
               Cartesian3.equals(this._eyeOffset, other._eyeOffset) &&
               NearFarScalar.equals(this._scaleByDistance, other._scaleByDistance);
    };

    Billboard.prototype._destroy = function() {
        this._pickId = this._pickId && this._pickId.destroy();
        this._billboardCollection = undefined;
    };

    return Billboard;
});<|MERGE_RESOLUTION|>--- conflicted
+++ resolved
@@ -814,13 +814,8 @@
         positionEC.y += eyeOffset.y + zEyeOffset.y;
         positionEC.z += zEyeOffset.z;
 
-<<<<<<< HEAD
         var positionCC = Matrix4.multiplyByVector(projection, positionEC); // clip coordinates
-        var positionWC = SceneTransforms.clipToWindowCoordinates(context.getCanvas(), positionCC);
-=======
-        var positionCC = projection.multiplyByVector(positionEC); // clip coordinates
         var positionWC = SceneTransforms.clipToWindowCoordinates(context, positionCC);
->>>>>>> 4cd40e8c
 
         // Apply pixel offset
         var uniformState = context.getUniformState();
