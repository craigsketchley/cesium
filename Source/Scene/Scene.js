--- conflicted
+++ resolved
@@ -89,15 +89,6 @@
         this._commandList = [];
         this._frustumCommandsList = [];
 
-<<<<<<< HEAD
-        this._clearColorCommand = new ClearCommand(context.createClearState({
-                color : new Color()
-            }), this);
-        this._clearDepthStencilCommand = new ClearCommand(context.createClearState({
-                depth : 1.0,
-                stencil : 0.0
-            }), this);
-=======
         this._clearColorCommand = new ClearCommand(this, context.createClearState({
             color : new Color()
         }));
@@ -105,7 +96,6 @@
             depth : 1.0,
             stencil : 0.0
         }));
->>>>>>> 0f911bac
 
         /**
          * The {@link SkyBox} used to draw the stars.
@@ -168,11 +158,6 @@
         this.farToNearRatio = 1000.0;
 
         /**
-<<<<<<< HEAD
-         * TODO
-         *
-         * @type Function
-=======
          * A function that determines what commands are executed for debugging.  As shown in the examples below,
          * the function receives the command's owner as an argument, and returns a boolean indicating if the
          * command should be executed.
@@ -200,7 +185,6 @@
          * scene.debugCommandFilter = function(command) {
          *     return command.owner === billboards;
          * };
->>>>>>> 0f911bac
          */
         this.debugCommandFilter = undefined;
 
@@ -448,16 +432,6 @@
 
         command.execute(context, framebuffer);
 
-<<<<<<< HEAD
-        // TODO: not when picking
-        if (command.debugShowBoundingVolume && typeof command.boundingVolume !== 'undefined') {
-            // Debug code to draw bounding volume for command.  Not optimized!
-            var sphere = new EllipsoidPrimitive();
-
-            var r = command.boundingVolume.radius;
-            var m = Matrix4.multiplyByTranslation(defaultValue(command.modelMatrix, Matrix4.IDENTITY), command.boundingVolume.center);
-            sphere.modelMatrix = Matrix4.fromTranslation(new Cartesian3(m[12], m[13], m[14]));
-=======
         if (command.debugShowBoundingVolume &&
             typeof command.boundingVolume !== 'undefined' &&
             typeof command.framebuffer === 'undefined') {       // Only for color pass; not pick, shadows, etc.
@@ -469,7 +443,6 @@
 
             var sphere = new EllipsoidPrimitive();
             sphere.modelMatrix = Matrix4.fromTranslation(Cartesian3.fromArray(m, 12));
->>>>>>> 0f911bac
             sphere.radii = new Cartesian3(r, r, r);
 
             var commandList = [];
