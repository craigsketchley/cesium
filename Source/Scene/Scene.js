--- conflicted
+++ resolved
@@ -31,11 +31,8 @@
         './OrthographicFrustum',
         './PerspectiveOffCenterFrustum',
         './FrustumCommands',
-<<<<<<< HEAD
-        './EllipsoidPrimitive'
-=======
+        './EllipsoidPrimitive',
         './SunPostProcess'
->>>>>>> 8b68122d
     ], function(
         CesiumMath,
         Color,
@@ -68,11 +65,8 @@
         OrthographicFrustum,
         PerspectiveOffCenterFrustum,
         FrustumCommands,
-<<<<<<< HEAD
-        EllipsoidPrimitive) {
-=======
+        EllipsoidPrimitive,
         SunPostProcess) {
->>>>>>> 8b68122d
     "use strict";
 
     /**
@@ -449,7 +443,6 @@
         }
     }
 
-<<<<<<< HEAD
     function executeCommand(command, scene, context, passState) {
         if (scene.debugCommandFilter && !scene.debugCommandFilter(command)) {
             return;
@@ -474,7 +467,8 @@
             commandList[0].colorList[0].execute(context, passState);
             sphere.destroy();
         }
-=======
+    }
+
     function isSunVisible(command, frameState) {
         var occluder = (frameState.mode === SceneMode.SCENE3D) ? frameState.occluder: undefined;
         var cullingVolume = frameState.cullingVolume;
@@ -491,7 +485,6 @@
                   !command.cull ||
                   ((cullingVolume.getVisibility(command.boundingVolume) !== Intersect.OUTSIDE) &&
                    (typeof occluder === 'undefined' || occluder.isBoundingSphereVisible(command.boundingVolume)))));
->>>>>>> 8b68122d
     }
 
     function executeCommands(scene, passState) {
