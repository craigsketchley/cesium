attribute vec3 positionHigh;
attribute vec3 positionLow;
attribute vec2 direction;                       // in screen space
attribute vec4 textureCoordinatesAndImageSize;  // size in normalized texture coordinates
attribute vec3 originAndShow;                   // show is 0.0 (false) or 1.0 (true)
attribute vec2 pixelOffset;
attribute vec4 eyeOffsetAndScale;               // eye offset in meters
attribute vec4 rotationAndAlignedAxis;
attribute vec4 scaleByDistance;                 // near, nearScale, far, farScale
attribute vec4 translucencyByDistance;          // near, nearTrans, far, farTrans

#ifdef RENDER_FOR_PICK
attribute vec4 pickColor;
#else
attribute vec4 color;
#endif

const vec2 czm_highResolutionSnapScale = vec2(1.0, 1.0);    // TODO

varying vec2 v_textureCoordinates;

#ifdef RENDER_FOR_PICK
varying vec4 v_pickColor;
varying float v_pickTranslucency;
#else
varying vec4 v_color;
#endif

float getNearFarScalar(vec4 nearFarScalar, float cameraDistSq)
{
    float valueAtMin = nearFarScalar.y;
    float valueAtMax = nearFarScalar.w;
    float nearDistanceSq = nearFarScalar.x * nearFarScalar.x;
    float farDistanceSq = nearFarScalar.z * nearFarScalar.z;

    // ensure that t will fall within the range of [0.0, 1.0]
    cameraDistSq = clamp(cameraDistSq, nearDistanceSq, farDistanceSq);

    float t = (cameraDistSq - nearDistanceSq) / (farDistanceSq - nearDistanceSq);

    t = pow(t, 0.15);

    return mix(valueAtMin, valueAtMax, t);
}

void main() 
{
    // Modifying this shader may also require modifications to Billboard.computeScreenSpacePosition
    
    // unpack attributes
    vec3 eyeOffset = eyeOffsetAndScale.xyz;
    float scale = eyeOffsetAndScale.w;
    vec2 textureCoordinates = textureCoordinatesAndImageSize.xy;
    vec2 imageSize = textureCoordinatesAndImageSize.zw;
    vec2 origin = originAndShow.xy;
    float show = originAndShow.z;
    
    ///////////////////////////////////////////////////////////////////////////
    
    vec4 p = czm_translateRelativeToEye(positionHigh, positionLow);
    vec4 positionEC = czm_modelViewRelativeToEye * p;
    positionEC = czm_eyeOffset(positionEC, eyeOffset);
    positionEC.xyz *= show;
    
    ///////////////////////////////////////////////////////////////////////////     

    float lengthSq;
    if (czm_sceneMode == czm_sceneMode2D)
    {
        // 2D camera distance is a special case
        // treat all billboards as flattened to the z=0.0 plane
        lengthSq = czm_eyeHeight2D.y;
    }
    else
    {
        lengthSq = dot(positionEC.xyz, positionEC.xyz);
    }

#ifdef EYE_DISTANCE_SCALING
    scale *= getNearFarScalar(scaleByDistance, lengthSq);
<<<<<<< HEAD
=======
    // push vertex behind near plane for clipping
    if (scale == 0.0)
    {
        positionEC.xyz = vec3(0.0);
    }
>>>>>>> 4632b77b
#endif

    float translucency = 1.0;
#ifdef EYE_DISTANCE_TRANSLUCENCY
    translucency = getNearFarScalar(translucencyByDistance, lengthSq);
<<<<<<< HEAD
=======
    // push vertex behind near plane for clipping
    if (translucency == 0.0)
    {
        positionEC.xyz = vec3(0.0);
    }
>>>>>>> 4632b77b
#endif

    vec4 positionWC = czm_eyeToWindowCoordinates(positionEC);
    
    vec2 halfSize = imageSize * scale * czm_highResolutionSnapScale;
    halfSize *= ((direction * 2.0) - 1.0);
    
    positionWC.xy += (origin * abs(halfSize));
    
#ifdef ROTATION
    float rotation = rotationAndAlignedAxis.x;
    vec3 alignedAxis = rotationAndAlignedAxis.yzw;
    
    if (!all(equal(rotationAndAlignedAxis, vec4(0.0))))
    {
        float angle = rotation;
        if (!all(equal(alignedAxis, vec3(0.0))))
        {
            vec3 pos = positionEC.xyz + czm_encodedCameraPositionMCHigh + czm_encodedCameraPositionMCLow;
            vec3 normal = normalize(cross(alignedAxis, pos));
            vec4 tangent = vec4(normalize(cross(pos, normal)), 0.0);
            tangent = czm_modelViewProjection * tangent;
            angle += sign(-tangent.x) * acos(tangent.y / length(tangent.xy));
        }
        
        float cosTheta = cos(angle);
        float sinTheta = sin(angle);
        mat2 rotationMatrix = mat2(cosTheta, sinTheta, -sinTheta, cosTheta);
        halfSize = rotationMatrix * halfSize;
    }
#endif
    
    positionWC.xy += halfSize;
    positionWC.xy += (pixelOffset * czm_highResolutionSnapScale);

    gl_Position = czm_viewportOrthographic * vec4(positionWC.xy, -positionWC.z, 1.0);
    v_textureCoordinates = textureCoordinates;

#ifdef RENDER_FOR_PICK
    v_pickColor = pickColor;
    v_pickTranslucency = translucency;
#else
    v_color = color;
    v_color.a *= translucency;
#endif
}<|MERGE_RESOLUTION|>--- conflicted
+++ resolved
@@ -21,7 +21,6 @@
 
 #ifdef RENDER_FOR_PICK
 varying vec4 v_pickColor;
-varying float v_pickTranslucency;
 #else
 varying vec4 v_color;
 #endif
@@ -78,27 +77,21 @@
 
 #ifdef EYE_DISTANCE_SCALING
     scale *= getNearFarScalar(scaleByDistance, lengthSq);
-<<<<<<< HEAD
-=======
     // push vertex behind near plane for clipping
     if (scale == 0.0)
     {
         positionEC.xyz = vec3(0.0);
     }
->>>>>>> 4632b77b
 #endif
 
     float translucency = 1.0;
 #ifdef EYE_DISTANCE_TRANSLUCENCY
     translucency = getNearFarScalar(translucencyByDistance, lengthSq);
-<<<<<<< HEAD
-=======
     // push vertex behind near plane for clipping
     if (translucency == 0.0)
     {
         positionEC.xyz = vec3(0.0);
     }
->>>>>>> 4632b77b
 #endif
 
     vec4 positionWC = czm_eyeToWindowCoordinates(positionEC);
@@ -139,7 +132,6 @@
 
 #ifdef RENDER_FOR_PICK
     v_pickColor = pickColor;
-    v_pickTranslucency = translucency;
 #else
     v_color = color;
     v_color.a *= translucency;
