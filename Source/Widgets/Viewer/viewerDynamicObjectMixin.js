/*global define*/
define([
        '../../Core/defaultValue',
        '../../Core/DeveloperError',
        '../../Core/defineProperties',
        '../../Core/EventHelper',
        '../../Core/ScreenSpaceEventType',
        '../../Core/wrapFunction',
<<<<<<< HEAD
        '../../Scene/CameraFlightPath',
=======
        '../../Scene/SceneMode',
>>>>>>> 32a73f38
        '../../DynamicScene/DynamicObjectView'
    ], function(
        defaultValue,
        DeveloperError,
        defineProperties,
        EventHelper,
        ScreenSpaceEventType,
        wrapFunction,
<<<<<<< HEAD
        CameraFlightPath,
=======
        SceneMode,
>>>>>>> 32a73f38
        DynamicObjectView) {
    "use strict";

    /**
     * A mixin which adds behavior to the Viewer widget for dealing with DynamicObject instances.
     * This allows for DynamicObjects to be tracked with the camera, either by the viewer clicking
     * on them, or by setting the trackedObject property.
     * This also allows for the camera to fly to a DynamicObject, but not track the DynamicObject
     * Rather than being called directly, this function is normally passed as
     * a parameter to {@link Viewer#extend}, as shown in the example below.
     * @exports viewerDynamicObjectMixin
     *
     * @param {Viewer} viewer The viewer instance.
     *
     * @exception {DeveloperError} viewer is required.
     * @exception {DeveloperError} trackedObject is already defined by another mixin.
     * @exception {DeveloperError} flyToObject is already defined by another mixin.
     *
     * @example
     * // Add support for working with DynamicObject instances to the Viewer.
     * var dynamicObject = ... //A DynamicObject instance
     * var viewer = new Viewer('cesiumContainer');
     * viewer.extend(viewerDynamicObjectMixin);
     * viewer.trackedObject = dynamicObject; //Camera will now track dynamicObject
     *
     * @example
     * // Add support for working with DynamicObject instances to the Viewer.
     * var dynamicObject = ... //A DynamicObject instance
     * var viewer = new Viewer('cesiumContainer');
     * viewer.extend(viewerDynamicObjectMixin);
     * viewer.flyToObject = dynamicObject; //Camera will now fly to, but not track, the dynamicObject
     */
    var viewerDynamicObjectMixin = function(viewer) {
        if (typeof viewer === 'undefined') {
            throw new DeveloperError('viewer is required.');
        }
        if (viewer.hasOwnProperty('trackedObject')) {
            throw new DeveloperError('trackedObject is already defined by another mixin.');
        }
        if (viewer.hasOwnProperty('flyToObject')) {
            throw new DeveloperError('flyToObject is already defined by another mixin.');
        }

        var eventHelper = new EventHelper();
        var trackedObject;
        var dynamicObjectView;

        //Subscribe to onTick so that we can update the view each update.
        function updateView(clock) {
            if (typeof dynamicObjectView !== 'undefined') {
                dynamicObjectView.update(clock.currentTime);
            }
        }
        eventHelper.add(viewer.clock.onTick, updateView);

        function pickAndTrackObject(e) {
            var pickedPrimitive = viewer.scene.pick(e.position);
            if (typeof pickedPrimitive !== 'undefined' &&
                typeof pickedPrimitive.dynamicObject !== 'undefined' &&
                typeof pickedPrimitive.dynamicObject.position !== 'undefined') {
                viewer.trackedObject = pickedPrimitive.dynamicObject;
            }
        }

        function clearTrackedObject() {
            viewer.trackedObject = undefined;
        }

        //Subscribe to the home button click if it exists, so that we can
        //clear the trackedObject when it is clicked.
        if (typeof viewer.homeButton !== 'undefined') {
            eventHelper.add(viewer.homeButton.viewModel.command.beforeExecute, clearTrackedObject);
        }

        //Subscribe to left clicks and zoom to the picked object.
        viewer.screenSpaceEventHandler.setInputAction(pickAndTrackObject, ScreenSpaceEventType.LEFT_CLICK);

        defineProperties(viewer, {
            /**
             * Gets or sets the DynamicObject instance currently being tracked by the camera.
             * @memberof viewerDynamicObjectMixin.prototype
             * @type {DynamicObject}
             */
            trackedObject : {
                get : function() {
                    return trackedObject;
                },
                set : function(value) {
                    if (trackedObject !== value) {
                        trackedObject = value;
                        dynamicObjectView = typeof value !== 'undefined' ? new DynamicObjectView(value, viewer.scene, viewer.centralBody.getEllipsoid()) : undefined;
                    }
                    var sceneMode = viewer.scene.getFrameState().mode;

                    if (sceneMode === SceneMode.COLUMBUS_VIEW || sceneMode === SceneMode.SCENE2D) {
                        viewer.scene.getScreenSpaceCameraController().enableTranslate = typeof value === 'undefined';
                    }

                    if (sceneMode === SceneMode.COLUMBUS_VIEW || sceneMode === SceneMode.SCENE3D) {
                        viewer.scene.getScreenSpaceCameraController().enableTilt = typeof value === 'undefined';
                    }
                }
            },
            flyToObject : {
                set : function(object) {
                    if(object) {
                        viewer.scene.getAnimations().add(CameraFlightPath.createAnimationCartographic(viewer.scene.getFrameState(), {
                            destination : object,
                            onComplete: function() {
                            }
                        }));
                    }
                }
            }
        });

        //Wrap destroy to clean up event subscriptions.
        viewer.destroy = wrapFunction(viewer, viewer.destroy, function() {
            eventHelper.removeAll();

            viewer.screenSpaceEventHandler.removeInputAction(ScreenSpaceEventType.LEFT_CLICK);
        });
    };

    return viewerDynamicObjectMixin;
});<|MERGE_RESOLUTION|>--- conflicted
+++ resolved
@@ -6,11 +6,8 @@
         '../../Core/EventHelper',
         '../../Core/ScreenSpaceEventType',
         '../../Core/wrapFunction',
-<<<<<<< HEAD
         '../../Scene/CameraFlightPath',
-=======
         '../../Scene/SceneMode',
->>>>>>> 32a73f38
         '../../DynamicScene/DynamicObjectView'
     ], function(
         defaultValue,
@@ -19,11 +16,8 @@
         EventHelper,
         ScreenSpaceEventType,
         wrapFunction,
-<<<<<<< HEAD
         CameraFlightPath,
-=======
         SceneMode,
->>>>>>> 32a73f38
         DynamicObjectView) {
     "use strict";
 
