/*global define*/
define([
        './AttributeCompression',
        './barycentricCoordinates',
        './BoundingSphere',
        './Cartesian2',
        './Cartesian3',
        './Cartesian4',
        './Cartographic',
        './ComponentDatatype',
        './defaultValue',
        './defined',
        './DeveloperError',
        './EncodedCartesian3',
        './GeographicProjection',
        './Geometry',
        './GeometryAttribute',
        './GeometryType',
        './IndexDatatype',
        './Intersect',
        './IntersectionTests',
        './Math',
        './Matrix3',
        './Matrix4',
        './Plane',
        './PrimitiveType',
        './Tipsify'
    ], function(
        AttributeCompression,
        barycentricCoordinates,
        BoundingSphere,
        Cartesian2,
        Cartesian3,
        Cartesian4,
        Cartographic,
        ComponentDatatype,
        defaultValue,
        defined,
        DeveloperError,
        EncodedCartesian3,
        GeographicProjection,
        Geometry,
        GeometryAttribute,
        GeometryType,
        IndexDatatype,
        Intersect,
        IntersectionTests,
        CesiumMath,
        Matrix3,
        Matrix4,
        Plane,
        PrimitiveType,
        Tipsify) {
    "use strict";

    /**
     * Content pipeline functions for geometries.
     *
     * @namespace
     * @alias GeometryPipeline
     *
     * @see Geometry
     */
    var GeometryPipeline = {};

    function addTriangle(lines, index, i0, i1, i2) {
        lines[index++] = i0;
        lines[index++] = i1;

        lines[index++] = i1;
        lines[index++] = i2;

        lines[index++] = i2;
        lines[index] = i0;
    }

    function trianglesToLines(triangles) {
        var count = triangles.length;
        var size = (count / 3) * 6;
        var lines = IndexDatatype.createTypedArray(count, size);

        var index = 0;
        for ( var i = 0; i < count; i += 3, index += 6) {
            addTriangle(lines, index, triangles[i], triangles[i + 1], triangles[i + 2]);
        }

        return lines;
    }

    function triangleStripToLines(triangles) {
        var count = triangles.length;
        if (count >= 3) {
            var size = (count - 2) * 6;
            var lines = IndexDatatype.createTypedArray(count, size);

            addTriangle(lines, 0, triangles[0], triangles[1], triangles[2]);
            var index = 6;

            for ( var i = 3; i < count; ++i, index += 6) {
                addTriangle(lines, index, triangles[i - 1], triangles[i], triangles[i - 2]);
            }

            return lines;
        }

        return new Uint16Array();
    }

    function triangleFanToLines(triangles) {
        if (triangles.length > 0) {
            var count = triangles.length - 1;
            var size = (count - 1) * 6;
            var lines = IndexDatatype.createTypedArray(count, size);

            var base = triangles[0];
            var index = 0;
            for ( var i = 1; i < count; ++i, index += 6) {
                addTriangle(lines, index, base, triangles[i], triangles[i + 1]);
            }

            return lines;
        }

        return new Uint16Array();
    }

    /**
     * Converts a geometry's triangle indices to line indices.  If the geometry has an <code>indices</code>
     * and its <code>primitiveType</code> is <code>TRIANGLES</code>, <code>TRIANGLE_STRIP</code>,
     * <code>TRIANGLE_FAN</code>, it is converted to <code>LINES</code>; otherwise, the geometry is not changed.
     * <p>
     * This is commonly used to create a wireframe geometry for visual debugging.
     * </p>
     *
     * @param {Geometry} geometry The geometry to modify.
     * @returns {Geometry} The modified <code>geometry</code> argument, with its triangle indices converted to lines.
     *
     * @exception {DeveloperError} geometry.primitiveType must be TRIANGLES, TRIANGLE_STRIP, or TRIANGLE_FAN.
     *
     * @example
     * geometry = Cesium.GeometryPipeline.toWireframe(geometry);
     */
    GeometryPipeline.toWireframe = function(geometry) {
        //>>includeStart('debug', pragmas.debug);
        if (!defined(geometry)) {
            throw new DeveloperError('geometry is required.');
        }
        //>>includeEnd('debug');

        var indices = geometry.indices;
        if (defined(indices)) {
            switch (geometry.primitiveType) {
                case PrimitiveType.TRIANGLES:
                    geometry.indices = trianglesToLines(indices);
                    break;
                case PrimitiveType.TRIANGLE_STRIP:
                    geometry.indices = triangleStripToLines(indices);
                    break;
                case PrimitiveType.TRIANGLE_FAN:
                    geometry.indices = triangleFanToLines(indices);
                    break;
                default:
                    throw new DeveloperError('geometry.primitiveType must be TRIANGLES, TRIANGLE_STRIP, or TRIANGLE_FAN.');
            }

            geometry.primitiveType = PrimitiveType.LINES;
        }

        return geometry;
    };

    /**
     * Creates a new {@link Geometry} with <code>LINES</code> representing the provided
     * attribute (<code>attributeName</code>) for the provided geometry.  This is used to
     * visualize vector attributes like normals, binormals, and tangents.
     *
     * @param {Geometry} geometry The <code>Geometry</code> instance with the attribute.
     * @param {String} [attributeName='normal'] The name of the attribute.
     * @param {Number} [length=10000.0] The length of each line segment in meters.  This can be negative to point the vector in the opposite direction.
     * @returns {Geometry} A new <code>Geometry<code> instance with line segments for the vector.
     *
     * @exception {DeveloperError} geometry.attributes must have an attribute with the same name as the attributeName parameter.
     *
     * @example
     * var geometry = Cesium.GeometryPipeline.createLineSegmentsForVectors(instance.geometry, 'binormal', 100000.0),
     */
    GeometryPipeline.createLineSegmentsForVectors = function(geometry, attributeName, length) {
        attributeName = defaultValue(attributeName, 'normal');

        //>>includeStart('debug', pragmas.debug);
        if (!defined(geometry)) {
            throw new DeveloperError('geometry is required.');
        }
        if (!defined(geometry.attributes.position)) {
            throw new DeveloperError('geometry.attributes.position is required.');
        }
        if (!defined(geometry.attributes[attributeName])) {
            throw new DeveloperError('geometry.attributes must have an attribute with the same name as the attributeName parameter, ' + attributeName + '.');
        }
        //>>includeEnd('debug');

        length = defaultValue(length, 10000.0);

        var positions = geometry.attributes.position.values;
        var vectors = geometry.attributes[attributeName].values;
        var positionsLength = positions.length;

        var newPositions = new Float64Array(2 * positionsLength);

        var j = 0;
        for (var i = 0; i < positionsLength; i += 3) {
            newPositions[j++] = positions[i];
            newPositions[j++] = positions[i + 1];
            newPositions[j++] = positions[i + 2];

            newPositions[j++] = positions[i] + (vectors[i] * length);
            newPositions[j++] = positions[i + 1] + (vectors[i + 1] * length);
            newPositions[j++] = positions[i + 2] + (vectors[i + 2] * length);
        }

        var newBoundingSphere;
        var bs = geometry.boundingSphere;
        if (defined(bs)) {
            newBoundingSphere = new BoundingSphere(bs.center, bs.radius + length);
        }

        return new Geometry({
            attributes : {
                position : new GeometryAttribute({
                    componentDatatype : ComponentDatatype.DOUBLE,
                    componentsPerAttribute : 3,
                    values : newPositions
                })
            },
            primitiveType : PrimitiveType.LINES,
            boundingSphere : newBoundingSphere
        });
    };

    /**
     * Creates an object that maps attribute names to unique locations (indices)
     * for matching vertex attributes and shader programs.
     *
     * @param {Geometry} geometry The geometry, which is not modified, to create the object for.
     * @returns {Object} An object with attribute name / index pairs.
     *
     * @example
     * var attributeLocations = Cesium.GeometryPipeline.createAttributeLocations(geometry);
     * // Example output
     * // {
     * //   'position' : 0,
     * //   'normal' : 1
     * // }
     */
    GeometryPipeline.createAttributeLocations = function(geometry) {
        //>>includeStart('debug', pragmas.debug);
        if (!defined(geometry)) {
            throw new DeveloperError('geometry is required.');
        }
        //>>includeEnd('debug')

        // There can be a WebGL performance hit when attribute 0 is disabled, so
        // assign attribute locations to well-known attributes.
        var semantics = [
            'position',
            'positionHigh',
            'positionLow',

            // From VertexFormat.position - after 2D projection and high-precision encoding
            'position3DHigh',
            'position3DLow',
            'position2DHigh',
            'position2DLow',

            // From Primitive
            'pickColor',

            // From VertexFormat
            'normal',
            'st',
            'binormal',
            'tangent',

            // From compressing texture coordinates and normals
            'compressedAttributes'
        ];

        var attributes = geometry.attributes;
        var indices = {};
        var j = 0;
        var i;
        var len = semantics.length;

        // Attribute locations for well-known attributes
        for (i = 0; i < len; ++i) {
            var semantic = semantics[i];

            if (defined(attributes[semantic])) {
                indices[semantic] = j++;
            }
        }

        // Locations for custom attributes
        for (var name in attributes) {
            if (attributes.hasOwnProperty(name) && (!defined(indices[name]))) {
                indices[name] = j++;
            }
        }

        return indices;
    };

    /**
     * Reorders a geometry's attributes and <code>indices</code> to achieve better performance from the GPU's pre-vertex-shader cache.
     *
     * @param {Geometry} geometry The geometry to modify.
     * @returns {Geometry} The modified <code>geometry</code> argument, with its attributes and indices reordered for the GPU's pre-vertex-shader cache.
     *
     * @exception {DeveloperError} Each attribute array in geometry.attributes must have the same number of attributes.
     *
     * @see GeometryPipeline.reorderForPostVertexCache
     *
     * @example
     * geometry = Cesium.GeometryPipeline.reorderForPreVertexCache(geometry);
     */
    GeometryPipeline.reorderForPreVertexCache = function(geometry) {
        //>>includeStart('debug', pragmas.debug);
        if (!defined(geometry)) {
            throw new DeveloperError('geometry is required.');
        }
        //>>includeEnd('debug');

        var numVertices = Geometry.computeNumberOfVertices(geometry);

        var indices = geometry.indices;
        if (defined(indices)) {
            var indexCrossReferenceOldToNew = new Int32Array(numVertices);
            for ( var i = 0; i < numVertices; i++) {
                indexCrossReferenceOldToNew[i] = -1;
            }

            // Construct cross reference and reorder indices
            var indicesIn = indices;
            var numIndices = indicesIn.length;
            var indicesOut = IndexDatatype.createTypedArray(numVertices, numIndices);

            var intoIndicesIn = 0;
            var intoIndicesOut = 0;
            var nextIndex = 0;
            var tempIndex;
            while (intoIndicesIn < numIndices) {
                tempIndex = indexCrossReferenceOldToNew[indicesIn[intoIndicesIn]];
                if (tempIndex !== -1) {
                    indicesOut[intoIndicesOut] = tempIndex;
                } else {
                    tempIndex = indicesIn[intoIndicesIn];
                    indexCrossReferenceOldToNew[tempIndex] = nextIndex;

                    indicesOut[intoIndicesOut] = nextIndex;
                    ++nextIndex;
                }
                ++intoIndicesIn;
                ++intoIndicesOut;
            }
            geometry.indices = indicesOut;

            // Reorder attributes
            var attributes = geometry.attributes;
            for ( var property in attributes) {
                if (attributes.hasOwnProperty(property) &&
                        defined(attributes[property]) &&
                        defined(attributes[property].values)) {

                    var attribute = attributes[property];
                    var elementsIn = attribute.values;
                    var intoElementsIn = 0;
                    var numComponents = attribute.componentsPerAttribute;
                    var elementsOut = ComponentDatatype.createTypedArray(attribute.componentDatatype, nextIndex * numComponents);
                    while (intoElementsIn < numVertices) {
                        var temp = indexCrossReferenceOldToNew[intoElementsIn];
                        if (temp !== -1) {
                            for (i = 0; i < numComponents; i++) {
                                elementsOut[numComponents * temp + i] = elementsIn[numComponents * intoElementsIn + i];
                            }
                        }
                        ++intoElementsIn;
                    }
                    attribute.values = elementsOut;
                }
            }
        }

        return geometry;
    };

    /**
     * Reorders a geometry's <code>indices</code> to achieve better performance from the GPU's
     * post vertex-shader cache by using the Tipsify algorithm.  If the geometry <code>primitiveType</code>
     * is not <code>TRIANGLES</code> or the geometry does not have an <code>indices</code>, this function has no effect.
     *
     * @param {Geometry} geometry The geometry to modify.
     * @param {Number} [cacheCapacity=24] The number of vertices that can be held in the GPU's vertex cache.
     * @returns {Geometry} The modified <code>geometry</code> argument, with its indices reordered for the post-vertex-shader cache.
     *
     * @exception {DeveloperError} cacheCapacity must be greater than two.
     *
     * @see GeometryPipeline.reorderForPreVertexCache
     * @see {@link http://gfx.cs.princeton.edu/pubs/Sander_2007_%3ETR/tipsy.pdf|Fast Triangle Reordering for Vertex Locality and Reduced Overdraw}
     * by Sander, Nehab, and Barczak
     *
     * @example
     * geometry = Cesium.GeometryPipeline.reorderForPostVertexCache(geometry);
     */
    GeometryPipeline.reorderForPostVertexCache = function(geometry, cacheCapacity) {
        //>>includeStart('debug', pragmas.debug);
        if (!defined(geometry)) {
            throw new DeveloperError('geometry is required.');
        }
        //>>includeEnd('debug');

        var indices = geometry.indices;
        if ((geometry.primitiveType === PrimitiveType.TRIANGLES) && (defined(indices))) {
            var numIndices = indices.length;
            var maximumIndex = 0;
            for ( var j = 0; j < numIndices; j++) {
                if (indices[j] > maximumIndex) {
                    maximumIndex = indices[j];
                }
            }
            geometry.indices = Tipsify.tipsify({
                indices : indices,
                maximumIndex : maximumIndex,
                cacheSize : cacheCapacity
            });
        }

        return geometry;
    };

    function copyAttributesDescriptions(attributes) {
        var newAttributes = {};

        for ( var attribute in attributes) {
            if (attributes.hasOwnProperty(attribute) &&
                    defined(attributes[attribute]) &&
                    defined(attributes[attribute].values)) {

                var attr = attributes[attribute];
                newAttributes[attribute] = new GeometryAttribute({
                    componentDatatype : attr.componentDatatype,
                    componentsPerAttribute : attr.componentsPerAttribute,
                    normalize : attr.normalize,
                    values : []
                });
            }
        }

        return newAttributes;
    }

    function copyVertex(destinationAttributes, sourceAttributes, index) {
        for ( var attribute in sourceAttributes) {
            if (sourceAttributes.hasOwnProperty(attribute) &&
                    defined(sourceAttributes[attribute]) &&
                    defined(sourceAttributes[attribute].values)) {

                var attr = sourceAttributes[attribute];

                for ( var k = 0; k < attr.componentsPerAttribute; ++k) {
                    destinationAttributes[attribute].values.push(attr.values[(index * attr.componentsPerAttribute) + k]);
                }
            }
        }
    }

    /**
     * Splits a geometry into multiple geometries, if necessary, to ensure that indices in the
     * <code>indices</code> fit into unsigned shorts.  This is used to meet the WebGL requirements
     * when unsigned int indices are not supported.
     * <p>
     * If the geometry does not have any <code>indices</code>, this function has no effect.
     * </p>
     *
     * @param {Geometry} geometry The geometry to be split into multiple geometries.
     * @returns {Geometry[]} An array of geometries, each with indices that fit into unsigned shorts.
     *
     * @exception {DeveloperError} geometry.primitiveType must equal to PrimitiveType.TRIANGLES, PrimitiveType.LINES, or PrimitiveType.POINTS
     * @exception {DeveloperError} All geometry attribute lists must have the same number of attributes.
     *
     * @example
     * var geometries = Cesium.GeometryPipeline.fitToUnsignedShortIndices(geometry);
     */
    GeometryPipeline.fitToUnsignedShortIndices = function(geometry) {
        //>>includeStart('debug', pragmas.debug);
        if (!defined(geometry)) {
            throw new DeveloperError('geometry is required.');
        }
        if ((defined(geometry.indices)) &&
            ((geometry.primitiveType !== PrimitiveType.TRIANGLES) &&
             (geometry.primitiveType !== PrimitiveType.LINES) &&
             (geometry.primitiveType !== PrimitiveType.POINTS))) {
            throw new DeveloperError('geometry.primitiveType must equal to PrimitiveType.TRIANGLES, PrimitiveType.LINES, or PrimitiveType.POINTS.');
        }
        //>>includeEnd('debug');

        var geometries = [];

        // If there's an index list and more than 64K attributes, it is possible that
        // some indices are outside the range of unsigned short [0, 64K - 1]
        var numberOfVertices = Geometry.computeNumberOfVertices(geometry);
        if (defined(geometry.indices) && (numberOfVertices > CesiumMath.SIXTY_FOUR_KILOBYTES)) {
            var oldToNewIndex = [];
            var newIndices = [];
            var currentIndex = 0;
            var newAttributes = copyAttributesDescriptions(geometry.attributes);

            var originalIndices = geometry.indices;
            var numberOfIndices = originalIndices.length;

            var indicesPerPrimitive;

            if (geometry.primitiveType === PrimitiveType.TRIANGLES) {
                indicesPerPrimitive = 3;
            } else if (geometry.primitiveType === PrimitiveType.LINES) {
                indicesPerPrimitive = 2;
            } else if (geometry.primitiveType === PrimitiveType.POINTS) {
                indicesPerPrimitive = 1;
            }

            for ( var j = 0; j < numberOfIndices; j += indicesPerPrimitive) {
                for (var k = 0; k < indicesPerPrimitive; ++k) {
                    var x = originalIndices[j + k];
                    var i = oldToNewIndex[x];
                    if (!defined(i)) {
                        i = currentIndex++;
                        oldToNewIndex[x] = i;
                        copyVertex(newAttributes, geometry.attributes, x);
                    }
                    newIndices.push(i);
                }

                if (currentIndex + indicesPerPrimitive > CesiumMath.SIXTY_FOUR_KILOBYTES) {
                    geometries.push(new Geometry({
                        attributes : newAttributes,
                        indices : newIndices,
                        primitiveType : geometry.primitiveType,
                        boundingSphere : geometry.boundingSphere
                    }));

                    // Reset for next vertex-array
                    oldToNewIndex = [];
                    newIndices = [];
                    currentIndex = 0;
                    newAttributes = copyAttributesDescriptions(geometry.attributes);
                }
            }

            if (newIndices.length !== 0) {
                geometries.push(new Geometry({
                    attributes : newAttributes,
                    indices : newIndices,
                    primitiveType : geometry.primitiveType,
                    boundingSphere : geometry.boundingSphere
                }));
            }
        } else {
            // No need to split into multiple geometries
            geometries.push(geometry);
        }

        return geometries;
    };

    var scratchProjectTo2DCartesian3 = new Cartesian3();
    var scratchProjectTo2DCartographic = new Cartographic();

    /**
     * Projects a geometry's 3D <code>position</code> attribute to 2D, replacing the <code>position</code>
     * attribute with separate <code>position3D</code> and <code>position2D</code> attributes.
     * <p>
     * If the geometry does not have a <code>position</code>, this function has no effect.
     * </p>
     *
     * @param {Geometry} geometry The geometry to modify.
     * @param {String} attributeName The name of the attribute.
     * @param {String} attributeName3D The name of the attribute in 3D.
     * @param {String} attributeName2D The name of the attribute in 2D.
     * @param {Object} [projection=new GeographicProjection()] The projection to use.
     * @returns {Geometry} The modified <code>geometry</code> argument with <code>position3D</code> and <code>position2D</code> attributes.
     *
     * @exception {DeveloperError} geometry must have attribute matching the attributeName argument.
     * @exception {DeveloperError} The attribute componentDatatype must be ComponentDatatype.DOUBLE.
     * @exception {DeveloperError} Could not project a point to 2D.
     *
     * @example
     * geometry = Cesium.GeometryPipeline.projectTo2D(geometry, 'position', 'position3D', 'position2D');
     */
    GeometryPipeline.projectTo2D = function(geometry, attributeName, attributeName3D, attributeName2D, projection) {
        //>>includeStart('debug', pragmas.debug);
        if (!defined(geometry)) {
            throw new DeveloperError('geometry is required.');
        }
        if (!defined(attributeName)) {
            throw new DeveloperError('attributeName is required.');
        }
        if (!defined(attributeName3D)) {
            throw new DeveloperError('attributeName3D is required.');
        }
        if (!defined(attributeName2D)) {
            throw new DeveloperError('attributeName2D is required.');
        }
        if (!defined(geometry.attributes[attributeName])) {
            throw new DeveloperError('geometry must have attribute matching the attributeName argument: ' + attributeName + '.');
        }
        if (geometry.attributes[attributeName].componentDatatype !== ComponentDatatype.DOUBLE) {
            throw new DeveloperError('The attribute componentDatatype must be ComponentDatatype.DOUBLE.');
        }
        //>>includeEnd('debug');

        var attribute = geometry.attributes[attributeName];
        projection = (defined(projection)) ? projection : new GeographicProjection();
        var ellipsoid = projection.ellipsoid;

        // Project original values to 2D.
        var values3D = attribute.values;
        var projectedValues = new Float64Array(values3D.length);
        var index = 0;

        for ( var i = 0; i < values3D.length; i += 3) {
            var value = Cartesian3.fromArray(values3D, i, scratchProjectTo2DCartesian3);

            var lonLat = ellipsoid.cartesianToCartographic(value, scratchProjectTo2DCartographic);
            if (!defined(lonLat)) {
                throw new DeveloperError('Could not project point (' + value.x + ', ' + value.y + ', ' + value.z + ') to 2D.');
            }

            var projectedLonLat = projection.project(lonLat, scratchProjectTo2DCartesian3);

            projectedValues[index++] = projectedLonLat.x;
            projectedValues[index++] = projectedLonLat.y;
            projectedValues[index++] = projectedLonLat.z;
        }

        // Rename original cartesians to WGS84 cartesians.
        geometry.attributes[attributeName3D] = attribute;

        // Replace original cartesians with 2D projected cartesians
        geometry.attributes[attributeName2D] = new GeometryAttribute({
            componentDatatype : ComponentDatatype.DOUBLE,
            componentsPerAttribute : 3,
            values : projectedValues
        });
        delete geometry.attributes[attributeName];

        return geometry;
    };

    var encodedResult = {
        high : 0.0,
        low : 0.0
    };

    /**
     * Encodes floating-point geometry attribute values as two separate attributes to improve
     * rendering precision.
     * <p>
     * This is commonly used to create high-precision position vertex attributes.
     * </p>
     *
     * @param {Geometry} geometry The geometry to modify.
     * @param {String} attributeName The name of the attribute.
     * @param {String} attributeHighName The name of the attribute for the encoded high bits.
     * @param {String} attributeLowName The name of the attribute for the encoded low bits.
     * @returns {Geometry} The modified <code>geometry</code> argument, with its encoded attribute.
     *
     * @exception {DeveloperError} geometry must have attribute matching the attributeName argument.
     * @exception {DeveloperError} The attribute componentDatatype must be ComponentDatatype.DOUBLE.
     *
     * @example
     * geometry = Cesium.GeometryPipeline.encodeAttribute(geometry, 'position3D', 'position3DHigh', 'position3DLow');
     */
    GeometryPipeline.encodeAttribute = function(geometry, attributeName, attributeHighName, attributeLowName) {
        //>>includeStart('debug', pragmas.debug);
        if (!defined(geometry)) {
            throw new DeveloperError('geometry is required.');
        }
        if (!defined(attributeName)) {
            throw new DeveloperError('attributeName is required.');
        }
        if (!defined(attributeHighName)) {
            throw new DeveloperError('attributeHighName is required.');
        }
        if (!defined(attributeLowName)) {
            throw new DeveloperError('attributeLowName is required.');
        }
        if (!defined(geometry.attributes[attributeName])) {
            throw new DeveloperError('geometry must have attribute matching the attributeName argument: ' + attributeName + '.');
        }
        if (geometry.attributes[attributeName].componentDatatype !== ComponentDatatype.DOUBLE) {
            throw new DeveloperError('The attribute componentDatatype must be ComponentDatatype.DOUBLE.');
        }
        //>>includeEnd('debug');

        var attribute = geometry.attributes[attributeName];
        var values = attribute.values;
        var length = values.length;
        var highValues = new Float32Array(length);
        var lowValues = new Float32Array(length);

        for (var i = 0; i < length; ++i) {
            EncodedCartesian3.encode(values[i], encodedResult);
            highValues[i] = encodedResult.high;
            lowValues[i] = encodedResult.low;
        }

        var componentsPerAttribute = attribute.componentsPerAttribute;

        geometry.attributes[attributeHighName] = new GeometryAttribute({
            componentDatatype : ComponentDatatype.FLOAT,
            componentsPerAttribute : componentsPerAttribute,
            values : highValues
        });
        geometry.attributes[attributeLowName] = new GeometryAttribute({
            componentDatatype : ComponentDatatype.FLOAT,
            componentsPerAttribute : componentsPerAttribute,
            values : lowValues
        });
        delete geometry.attributes[attributeName];

        return geometry;
    };

    var scratchCartesian3 = new Cartesian3();

    function transformPoint(matrix, attribute) {
        if (defined(attribute)) {
            var values = attribute.values;
            var length = values.length;
            for (var i = 0; i < length; i += 3) {
                Cartesian3.unpack(values, i, scratchCartesian3);
                Matrix4.multiplyByPoint(matrix, scratchCartesian3, scratchCartesian3);
                Cartesian3.pack(scratchCartesian3, values, i);
            }
        }
    }

    function transformVector(matrix, attribute) {
        if (defined(attribute)) {
            var values = attribute.values;
            var length = values.length;
            for (var i = 0; i < length; i += 3) {
                Cartesian3.unpack(values, i, scratchCartesian3);
                Matrix3.multiplyByVector(matrix, scratchCartesian3, scratchCartesian3);
                scratchCartesian3 = Cartesian3.normalize(scratchCartesian3, scratchCartesian3);
                Cartesian3.pack(scratchCartesian3, values, i);
            }
        }
    }

    var inverseTranspose = new Matrix4();
    var normalMatrix = new Matrix3();

    /**
     * Transforms a geometry instance to world coordinates.  This is used as a prerequisite
     * to batch together several instances with {@link GeometryPipeline.combine}.  This changes
     * the instance's <code>modelMatrix</code> to {@link Matrix4.IDENTITY} and transforms the
     * following attributes if they are present: <code>position</code>, <code>normal</code>,
     * <code>binormal</code>, and <code>tangent</code>.
     *
     * @param {GeometryInstance} instance The geometry instance to modify.
     * @returns {GeometryInstance} The modified <code>instance</code> argument, with its attributes transforms to world coordinates.
     *
     * @see GeometryPipeline.combine
     *
     * @example
     * for (var i = 0; i < instances.length; ++i) {
     *   Cesium.GeometryPipeline.transformToWorldCoordinates(instances[i]);
     * }
     * var geometry = Cesium.GeometryPipeline.combine(instances);
     */
    GeometryPipeline.transformToWorldCoordinates = function(instance) {
        //>>includeStart('debug', pragmas.debug);
        if (!defined(instance)) {
            throw new DeveloperError('instance is required.');
        }
        //>>includeEnd('debug');

        var modelMatrix = instance.modelMatrix;

        if (Matrix4.equals(modelMatrix, Matrix4.IDENTITY)) {
            // Already in world coordinates
            return instance;
        }

        var attributes = instance.geometry.attributes;

        // Transform attributes in known vertex formats
        transformPoint(modelMatrix, attributes.position);
        transformPoint(modelMatrix, attributes.prevPosition);
        transformPoint(modelMatrix, attributes.nextPosition);

        if ((defined(attributes.normal)) ||
            (defined(attributes.binormal)) ||
            (defined(attributes.tangent))) {

            Matrix4.inverse(modelMatrix, inverseTranspose);
            Matrix4.transpose(inverseTranspose, inverseTranspose);
            Matrix4.getRotation(inverseTranspose, normalMatrix);

            transformVector(normalMatrix, attributes.normal);
            transformVector(normalMatrix, attributes.binormal);
            transformVector(normalMatrix, attributes.tangent);
        }

        var boundingSphere = instance.geometry.boundingSphere;

        if (defined(boundingSphere)) {
            instance.geometry.boundingSphere = BoundingSphere.transform(boundingSphere, modelMatrix, boundingSphere);
        }

        instance.modelMatrix = Matrix4.clone(Matrix4.IDENTITY);

        return instance;
    };

    function findAttributesInAllGeometries(instances, propertyName) {
        var length = instances.length;

        var attributesInAllGeometries = {};

        var attributes0 = instances[0][propertyName].attributes;
        var name;

        for (name in attributes0) {
            if (attributes0.hasOwnProperty(name) &&
                    defined(attributes0[name]) &&
                    defined(attributes0[name].values)) {

                var attribute = attributes0[name];
                var numberOfComponents = attribute.values.length;
                var inAllGeometries = true;

                // Does this same attribute exist in all geometries?
                for (var i = 1; i < length; ++i) {
                    var otherAttribute = instances[i][propertyName].attributes[name];

                    if ((!defined(otherAttribute)) ||
                        (attribute.componentDatatype !== otherAttribute.componentDatatype) ||
                        (attribute.componentsPerAttribute !== otherAttribute.componentsPerAttribute) ||
                        (attribute.normalize !== otherAttribute.normalize)) {

                        inAllGeometries = false;
                        break;
                    }

                    numberOfComponents += otherAttribute.values.length;
                }

                if (inAllGeometries) {
                    attributesInAllGeometries[name] = new GeometryAttribute({
                        componentDatatype : attribute.componentDatatype,
                        componentsPerAttribute : attribute.componentsPerAttribute,
                        normalize : attribute.normalize,
                        values : ComponentDatatype.createTypedArray(attribute.componentDatatype, numberOfComponents)
                    });
                }
            }
        }

        return attributesInAllGeometries;
    }

    var tempScratch = new Cartesian3();

    function combineGeometries(instances, propertyName) {
        var length = instances.length;

        var name;
        var i;
        var j;
        var k;

        var m = instances[0].modelMatrix;
        var haveIndices = (defined(instances[0][propertyName].indices));
        var primitiveType = instances[0][propertyName].primitiveType;

        //>>includeStart('debug', pragmas.debug);
        for (i = 1; i < length; ++i) {
            if (!Matrix4.equals(instances[i].modelMatrix, m)) {
                throw new DeveloperError('All instances must have the same modelMatrix.');
            }
            if ((defined(instances[i][propertyName].indices)) !== haveIndices) {
                throw new DeveloperError('All instance geometries must have an indices or not have one.');
            }
            if (instances[i][propertyName].primitiveType !== primitiveType) {
                throw new DeveloperError('All instance geometries must have the same primitiveType.');
            }
        }
        //>>includeEnd('debug');

        // Find subset of attributes in all geometries
        var attributes = findAttributesInAllGeometries(instances, propertyName);
        var values;
        var sourceValues;
        var sourceValuesLength;

        // Combine attributes from each geometry into a single typed array
        for (name in attributes) {
            if (attributes.hasOwnProperty(name)) {
                values = attributes[name].values;

                k = 0;
                for (i = 0; i < length; ++i) {
                    sourceValues = instances[i][propertyName].attributes[name].values;
                    sourceValuesLength = sourceValues.length;

                    for (j = 0; j < sourceValuesLength; ++j) {
                        values[k++] = sourceValues[j];
                    }
                }
            }
        }

        // Combine index lists
        var indices;

        if (haveIndices) {
            var numberOfIndices = 0;
            for (i = 0; i < length; ++i) {
                numberOfIndices += instances[i][propertyName].indices.length;
            }

            var numberOfVertices = Geometry.computeNumberOfVertices(new Geometry({
                attributes : attributes,
                primitiveType : PrimitiveType.POINTS
            }));
            var destIndices = IndexDatatype.createTypedArray(numberOfVertices, numberOfIndices);

            var destOffset = 0;
            var offset = 0;

            for (i = 0; i < length; ++i) {
                var sourceIndices = instances[i][propertyName].indices;
                var sourceIndicesLen = sourceIndices.length;

                for (k = 0; k < sourceIndicesLen; ++k) {
                    destIndices[destOffset++] = offset + sourceIndices[k];
                }

                offset += Geometry.computeNumberOfVertices(instances[i][propertyName]);
            }

            indices = destIndices;
        }

        // Create bounding sphere that includes all instances
        var center = new Cartesian3();
        var radius = 0.0;
        var bs;

        for (i = 0; i < length; ++i) {
            bs = instances[i][propertyName].boundingSphere;
            if (!defined(bs)) {
                // If any geometries have an undefined bounding sphere, then so does the combined geometry
                center = undefined;
                break;
            }

            Cartesian3.add(bs.center, center, center);
        }

        if (defined(center)) {
            Cartesian3.divideByScalar(center, length, center);

            for (i = 0; i < length; ++i) {
                bs = instances[i][propertyName].boundingSphere;
                var tempRadius = Cartesian3.magnitude(Cartesian3.subtract(bs.center, center, tempScratch)) + bs.radius;

                if (tempRadius > radius) {
                    radius = tempRadius;
                }
            }
        }

        return new Geometry({
            attributes : attributes,
            indices : indices,
            primitiveType : primitiveType,
            boundingSphere : (defined(center)) ? new BoundingSphere(center, radius) : undefined
        });
    }

    /**
     * Combines geometry from several {@link GeometryInstance} objects into one geometry.
     * This concatenates the attributes, concatenates and adjusts the indices, and creates
     * a bounding sphere encompassing all instances.
     * <p>
     * If the instances do not have the same attributes, a subset of attributes common
     * to all instances is used, and the others are ignored.
     * </p>
     * <p>
     * This is used by {@link Primitive} to efficiently render a large amount of static data.
     * </p>
     *
     * @param {GeometryInstance[]} [instances] The array of {@link GeometryInstance} objects whose geometry will be combined.
     * @returns {Geometry} A single geometry created from the provided geometry instances.
     *
     * @exception {DeveloperError} All instances must have the same modelMatrix.
     * @exception {DeveloperError} All instance geometries must have an indices or not have one.
     * @exception {DeveloperError} All instance geometries must have the same primitiveType.
     *
     * @see GeometryPipeline.transformToWorldCoordinates
     *
     * @example
     * for (var i = 0; i < instances.length; ++i) {
     *   Cesium.GeometryPipeline.transformToWorldCoordinates(instances[i]);
     * }
     * var geometry = Cesium.GeometryPipeline.combine(instances);
     */
    GeometryPipeline.combine = function(instances) {
        //>>includeStart('debug', pragmas.debug);
        if ((!defined(instances)) || (instances.length < 1)) {
            throw new DeveloperError('instances is required and must have length greater than zero.');
        }
        //>>includeEnd('debug');

        var instanceGeometry = [];
        var instanceSplitGeometry = [];
        var length = instances.length;
        for (var i = 0; i < length; ++i) {
            var instance = instances[i];
            if (defined(instance.geometry)) {
                instanceGeometry.push(instance);
            } else {
                instanceSplitGeometry.push(instance);
            }
        }

        var geometries = [];
        if (instanceGeometry.length > 0) {
            geometries.push(combineGeometries(instances, 'geometry'));
        }

        if (instanceSplitGeometry.length > 0) {
            geometries.push(combineGeometries(instances, 'westHemisphereGeometry'));
            geometries.push(combineGeometries(instances, 'eastHemisphereGeometry'));
        }

        return geometries;
    };

    var normal = new Cartesian3();
    var v0 = new Cartesian3();
    var v1 = new Cartesian3();
    var v2 = new Cartesian3();

    /**
     * Computes per-vertex normals for a geometry containing <code>TRIANGLES</code> by averaging the normals of
     * all triangles incident to the vertex.  The result is a new <code>normal</code> attribute added to the geometry.
     * This assumes a counter-clockwise winding order.
     *
     * @param {Geometry} geometry The geometry to modify.
     * @returns {Geometry} The modified <code>geometry</code> argument with the computed <code>normal</code> attribute.
     *
     * @exception {DeveloperError} geometry.indices length must be greater than 0 and be a multiple of 3.
     * @exception {DeveloperError} geometry.primitiveType must be {@link PrimitiveType.TRIANGLES}.
     *
     * @example
     * Cesium.GeometryPipeline.computeNormal(geometry);
     */
    GeometryPipeline.computeNormal = function(geometry) {
        //>>includeStart('debug', pragmas.debug);
        if (!defined(geometry)) {
            throw new DeveloperError('geometry is required.');
        }
        if (!defined(geometry.attributes.position) || !defined(geometry.attributes.position.values)) {
            throw new DeveloperError('geometry.attributes.position.values is required.');
        }
        if (!defined(geometry.indices)) {
            throw new DeveloperError('geometry.indices is required.');
        }
        if (geometry.indices.length < 2 || geometry.indices.length % 3 !== 0) {
            throw new DeveloperError('geometry.indices length must be greater than 0 and be a multiple of 3.');
        }
        if (geometry.primitiveType !== PrimitiveType.TRIANGLES) {
            throw new DeveloperError('geometry.primitiveType must be PrimitiveType.TRIANGLES.');
        }
        //>>includeEnd('debug');

        var indices = geometry.indices;
        var attributes = geometry.attributes;
        var vertices = attributes.position.values;
        var numVertices = attributes.position.values.length / 3;
        var numIndices = indices.length;
        var normalsPerVertex = new Array(numVertices);
        var normalsPerTriangle = new Array(numIndices / 3);
        var normalIndices = new Array(numIndices);

        for ( var i = 0; i < numVertices; i++) {
            normalsPerVertex[i] = {
                indexOffset : 0,
                count : 0,
                currentCount : 0
            };
        }

        var j = 0;
        for (i = 0; i < numIndices; i += 3) {
            var i0 = indices[i];
            var i1 = indices[i + 1];
            var i2 = indices[i + 2];
            var i03 = i0 * 3;
            var i13 = i1 * 3;
            var i23 = i2 * 3;

            v0.x = vertices[i03];
            v0.y = vertices[i03 + 1];
            v0.z = vertices[i03 + 2];
            v1.x = vertices[i13];
            v1.y = vertices[i13 + 1];
            v1.z = vertices[i13 + 2];
            v2.x = vertices[i23];
            v2.y = vertices[i23 + 1];
            v2.z = vertices[i23 + 2];

            normalsPerVertex[i0].count++;
            normalsPerVertex[i1].count++;
            normalsPerVertex[i2].count++;

            Cartesian3.subtract(v1, v0, v1);
            Cartesian3.subtract(v2, v0, v2);
            normalsPerTriangle[j] = Cartesian3.cross(v1, v2, new Cartesian3());
            j++;
        }

        var indexOffset = 0;
        for (i = 0; i < numVertices; i++) {
            normalsPerVertex[i].indexOffset += indexOffset;
            indexOffset += normalsPerVertex[i].count;
        }

        j = 0;
        var vertexNormalData;
        for (i = 0; i < numIndices; i += 3) {
            vertexNormalData = normalsPerVertex[indices[i]];
            var index = vertexNormalData.indexOffset + vertexNormalData.currentCount;
            normalIndices[index] = j;
            vertexNormalData.currentCount++;

            vertexNormalData = normalsPerVertex[indices[i + 1]];
            index = vertexNormalData.indexOffset + vertexNormalData.currentCount;
            normalIndices[index] = j;
            vertexNormalData.currentCount++;

            vertexNormalData = normalsPerVertex[indices[i + 2]];
            index = vertexNormalData.indexOffset + vertexNormalData.currentCount;
            normalIndices[index] = j;
            vertexNormalData.currentCount++;

            j++;
        }

        var normalValues = new Float32Array(numVertices * 3);
        for (i = 0; i < numVertices; i++) {
            var i3 = i * 3;
            vertexNormalData = normalsPerVertex[i];
            if (vertexNormalData.count > 0) {
                Cartesian3.clone(Cartesian3.ZERO, normal);
                for (j = 0; j < vertexNormalData.count; j++) {
                    Cartesian3.add(normal, normalsPerTriangle[normalIndices[vertexNormalData.indexOffset + j]], normal);
                }
                Cartesian3.normalize(normal, normal);
                normalValues[i3] = normal.x;
                normalValues[i3 + 1] = normal.y;
                normalValues[i3 + 2] = normal.z;
            } else {
                normalValues[i3] = 0.0;
                normalValues[i3 + 1] = 0.0;
                normalValues[i3 + 2] = 1.0;
            }
        }

        geometry.attributes.normal = new GeometryAttribute({
            componentDatatype : ComponentDatatype.FLOAT,
            componentsPerAttribute : 3,
            values : normalValues
        });

        return geometry;
    };

    var normalScratch = new Cartesian3();
    var normalScale = new Cartesian3();
    var tScratch = new Cartesian3();

    /**
     * Computes per-vertex binormals and tangents for a geometry containing <code>TRIANGLES</code>.
     * The result is new <code>binormal</code> and <code>tangent</code> attributes added to the geometry.
     * This assumes a counter-clockwise winding order.
     * <p>
     * Based on <a href="http://www.terathon.com/code/tangent.html">Computing Tangent Space Basis Vectors
     * for an Arbitrary Mesh</a> by Eric Lengyel.
     * </p>
     *
     * @param {Geometry} geometry The geometry to modify.
     * @returns {Geometry} The modified <code>geometry</code> argument with the computed <code>binormal</code> and <code>tangent</code> attributes.
     *
     * @exception {DeveloperError} geometry.indices length must be greater than 0 and be a multiple of 3.
     * @exception {DeveloperError} geometry.primitiveType must be {@link PrimitiveType.TRIANGLES}.
     *
     * @example
     * Cesium.GeometryPipeline.computeBinormalAndTangent(geometry);
     */
    GeometryPipeline.computeBinormalAndTangent = function(geometry) {
        //>>includeStart('debug', pragmas.debug);
        if (!defined(geometry)) {
            throw new DeveloperError('geometry is required.');
        }
        //>>includeEnd('debug');

        var attributes = geometry.attributes;
        var indices = geometry.indices;

        //>>includeStart('debug', pragmas.debug);
        if (!defined(attributes.position) || !defined(attributes.position.values)) {
            throw new DeveloperError('geometry.attributes.position.values is required.');
        }
        if (!defined(attributes.normal) || !defined(attributes.normal.values)) {
            throw new DeveloperError('geometry.attributes.normal.values is required.');
        }
        if (!defined(attributes.st) || !defined(attributes.st.values)) {
            throw new DeveloperError('geometry.attributes.st.values is required.');
        }
        if (!defined(indices)) {
            throw new DeveloperError('geometry.indices is required.');
        }
        if (indices.length < 2 || indices.length % 3 !== 0) {
            throw new DeveloperError('geometry.indices length must be greater than 0 and be a multiple of 3.');
        }
        if (geometry.primitiveType !== PrimitiveType.TRIANGLES) {
            throw new DeveloperError('geometry.primitiveType must be PrimitiveType.TRIANGLES.');
        }
        //>>includeEnd('debug');

        var vertices = geometry.attributes.position.values;
        var normals = geometry.attributes.normal.values;
        var st = geometry.attributes.st.values;

        var numVertices = geometry.attributes.position.values.length / 3;
        var numIndices = indices.length;
        var tan1 = new Array(numVertices * 3);

        for ( var i = 0; i < tan1.length; i++) {
            tan1[i] = 0;
        }

        var i03;
        var i13;
        var i23;
        for (i = 0; i < numIndices; i += 3) {
            var i0 = indices[i];
            var i1 = indices[i + 1];
            var i2 = indices[i + 2];
            i03 = i0 * 3;
            i13 = i1 * 3;
            i23 = i2 * 3;
            var i02 = i0 * 2;
            var i12 = i1 * 2;
            var i22 = i2 * 2;

            var ux = vertices[i03];
            var uy = vertices[i03 + 1];
            var uz = vertices[i03 + 2];

            var wx = st[i02];
            var wy = st[i02 + 1];
            var t1 = st[i12 + 1] - wy;
            var t2 = st[i22 + 1] - wy;

            var r = 1.0 / ((st[i12] - wx) * t2 - (st[i22] - wx) * t1);
            var sdirx = (t2 * (vertices[i13] - ux) - t1 * (vertices[i23] - ux)) * r;
            var sdiry = (t2 * (vertices[i13 + 1] - uy) - t1 * (vertices[i23 + 1] - uy)) * r;
            var sdirz = (t2 * (vertices[i13 + 2] - uz) - t1 * (vertices[i23 + 2] - uz)) * r;

            tan1[i03] += sdirx;
            tan1[i03 + 1] += sdiry;
            tan1[i03 + 2] += sdirz;

            tan1[i13] += sdirx;
            tan1[i13 + 1] += sdiry;
            tan1[i13 + 2] += sdirz;

            tan1[i23] += sdirx;
            tan1[i23 + 1] += sdiry;
            tan1[i23 + 2] += sdirz;
        }

        var binormalValues = new Float32Array(numVertices * 3);
        var tangentValues = new Float32Array(numVertices * 3);

        for (i = 0; i < numVertices; i++) {
            i03 = i * 3;
            i13 = i03 + 1;
            i23 = i03 + 2;

            var n = Cartesian3.fromArray(normals, i03, normalScratch);
            var t = Cartesian3.fromArray(tan1, i03, tScratch);
            var scalar = Cartesian3.dot(n, t);
            Cartesian3.multiplyByScalar(n, scalar, normalScale);
            Cartesian3.normalize(Cartesian3.subtract(t, normalScale, t), t);

            tangentValues[i03] = t.x;
            tangentValues[i13] = t.y;
            tangentValues[i23] = t.z;

            Cartesian3.normalize(Cartesian3.cross(n, t, t), t);

            binormalValues[i03] = t.x;
            binormalValues[i13] = t.y;
            binormalValues[i23] = t.z;
        }

        geometry.attributes.tangent = new GeometryAttribute({
            componentDatatype : ComponentDatatype.FLOAT,
            componentsPerAttribute : 3,
            values : tangentValues
        });

        geometry.attributes.binormal = new GeometryAttribute({
            componentDatatype : ComponentDatatype.FLOAT,
            componentsPerAttribute : 3,
            values : binormalValues
        });

        return geometry;
    };

    var scratchCartesian2 = new Cartesian2();
    var toEncode1 = new Cartesian3();
    var toEncode2 = new Cartesian3();
    var toEncode3 = new Cartesian3();

    /**
     * Compresses and packs geometry normal attribute values to save memory.
     *
     * @param {Geometry} geometry The geometry to modify.
     * @returns {Geometry} The modified <code>geometry</code> argument, with its normals compressed and packed.
     *
     * @example
     * geometry = Cesium.GeometryPipeline.compressVertices(geometry);
     */
    GeometryPipeline.compressVertices = function(geometry) {
        //>>includeStart('debug', pragmas.debug);
        if (!defined(geometry)) {
            throw new DeveloperError('geometry is required.');
        }
        //>>includeEnd('debug');

        var normalAttribute = geometry.attributes.normal;
        var stAttribute = geometry.attributes.st;
        if (!defined(normalAttribute) && !defined(stAttribute)) {
            return geometry;
        }

        var tangentAttribute = geometry.attributes.tangent;
        var binormalAttribute = geometry.attributes.binormal;

        var normals;
        var st;
        var tangents;
        var binormals;

        if (defined(normalAttribute)) {
            normals = normalAttribute.values;
        }
        if (defined(stAttribute)) {
            st = stAttribute.values;
        }
        if (defined(tangentAttribute)) {
            tangents = tangentAttribute.values;
        }
        if (binormalAttribute) {
            binormals = binormalAttribute.values;
        }

        var length = defined(normals) ? normals.length : st.length;
        var numComponents = defined(normals) ? 3.0 : 2.0;
        var numVertices = length / numComponents;

        var compressedLength = numVertices;
        var numCompressedComponents = defined(st) && defined(normals) ? 2.0 : 1.0;
        numCompressedComponents += defined(tangents) || defined(binormals) ? 1.0 : 0.0;
        compressedLength *= numCompressedComponents;

        var compressedAttributes = new Float32Array(compressedLength);

        var normalIndex = 0;
        for (var i = 0; i < numVertices; ++i) {
            if (defined(st)) {
                Cartesian2.fromArray(st, i * 2.0, scratchCartesian2);
                compressedAttributes[normalIndex++] = AttributeCompression.compressTextureCoordinates(scratchCartesian2);
            }

            var index = i * 3.0;
            if (defined(normals) && defined(tangents) && defined(binormals)) {
                Cartesian3.fromArray(normals, index, toEncode1);
                Cartesian3.fromArray(tangents, index, toEncode2);
                Cartesian3.fromArray(binormals, index, toEncode3);

                AttributeCompression.octPack(toEncode1, toEncode2, toEncode3, scratchCartesian2);
                compressedAttributes[normalIndex++] = scratchCartesian2.x;
                compressedAttributes[normalIndex++] = scratchCartesian2.y;
            } else {
                if (defined(normals)) {
                    Cartesian3.fromArray(normals, index, toEncode1);
                    compressedAttributes[normalIndex++] = AttributeCompression.octEncodeFloat(toEncode1);
                }

                if (defined(tangents)) {
                    Cartesian3.fromArray(tangents, index, toEncode1);
                    compressedAttributes[normalIndex++] = AttributeCompression.octEncodeFloat(toEncode1);
                }

                if (defined(binormals)) {
                    Cartesian3.fromArray(binormals, index, toEncode1);
                    compressedAttributes[normalIndex++] = AttributeCompression.octEncodeFloat(toEncode1);
                }
            }
        }

        geometry.attributes.compressedAttributes = new GeometryAttribute({
            componentDatatype : ComponentDatatype.FLOAT,
            componentsPerAttribute : numCompressedComponents,
            values : compressedAttributes
        });

        if (defined(normals)) {
            delete geometry.attributes.normal;
        }
        if (defined(st)) {
            delete geometry.attributes.st;
        }
        if (defined(tangents)) {
            delete geometry.attributes.tangent;
        }
        if (defined(binormals)) {
            delete geometry.attributes.binormal;
        }

        return geometry;
    };

    function indexTriangles(geometry) {
        if (defined(geometry.indices)) {
            return geometry;
        }
        var numberOfVertices = Geometry.computeNumberOfVertices(geometry);

        //>>includeStart('debug', pragmas.debug);
        if (numberOfVertices < 3) {
            throw new DeveloperError('The number of vertices must be at least three.');
        }
        if (numberOfVertices % 3 !== 0) {
            throw new DeveloperError('The number of vertices must be a multiple of three.');
        }
        //>>includeEnd('debug');

        var indices = IndexDatatype.createTypedArray(numberOfVertices, numberOfVertices);
        for (var i = 0; i < numberOfVertices; ++i) {
            indices[i] = i;
        }

        geometry.indices = indices;
        return geometry;
    }

    function indexTriangleFan(geometry) {
        var numberOfVertices = Geometry.computeNumberOfVertices(geometry);

        //>>includeStart('debug', pragmas.debug);
        if (numberOfVertices < 3) {
            throw new DeveloperError('The number of vertices must be at least three.');
        }
        //>>includeEnd('debug');

        var indices = IndexDatatype.createTypedArray(numberOfVertices, (numberOfVertices - 2) * 3);
        indices[0] = 1;
        indices[1] = 0;
        indices[2] = 2;

        var indicesIndex = 3;
        for (var i = 3; i < numberOfVertices; ++i) {
            indices[indicesIndex++] = i - 1;
            indices[indicesIndex++] = 0;
            indices[indicesIndex++] = i;
        }

        geometry.indices = indices;
        geometry.primitiveType = PrimitiveType.TRIANGLES;
        return geometry;
    }

    function indexTriangleStrip(geometry) {
        var numberOfVertices = Geometry.computeNumberOfVertices(geometry);

        //>>includeStart('debug', pragmas.debug);
        if (numberOfVertices < 3) {
            throw new DeveloperError('The number of vertices must be at least 3.');
        }
        //>>includeEnd('debug');

        var indices = IndexDatatype.createTypedArray(numberOfVertices, (numberOfVertices - 2) * 3);
        indices[0] = 0;
        indices[1] = 1;
        indices[2] = 2;

        if (numberOfVertices > 3) {
            indices[3] = 0;
            indices[4] = 2;
            indices[5] = 3;
        }

        var indicesIndex = 6;
        for (var i = 3; i < numberOfVertices - 1; i += 2) {
            indices[indicesIndex++] = i;
            indices[indicesIndex++] = i - 1;
            indices[indicesIndex++] = i + 1;

            if (i + 2 < numberOfVertices) {
                indices[indicesIndex++] = i;
                indices[indicesIndex++] = i + 1;
                indices[indicesIndex++] = i + 2;
            }
        }

        geometry.indices = indices;
        geometry.primitiveType = PrimitiveType.TRIANGLES;
        return geometry;
    }

    function indexLines(geometry) {
        if (defined(geometry.indices)) {
            return geometry;
        }
        var numberOfVertices = Geometry.computeNumberOfVertices(geometry);

        //>>includeStart('debug', pragmas.debug);
        if (numberOfVertices < 2) {
            throw new DeveloperError('The number of vertices must be at least two.');
        }
        if (numberOfVertices % 2 !== 0) {
            throw new DeveloperError('The number of vertices must be a multiple of 2.');
        }
        //>>includeEnd('debug');

        var indices = IndexDatatype.createTypedArray(numberOfVertices, numberOfVertices);
        for (var i = 0; i < numberOfVertices; ++i) {
            indices[i] = i;
        }

        geometry.indices = indices;
        return geometry;
    }

    function indexLineStrip(geometry) {
        var numberOfVertices = Geometry.computeNumberOfVertices(geometry);

        //>>includeStart('debug', pragmas.debug);
        if (numberOfVertices < 2) {
            throw new DeveloperError('The number of vertices must be at least two.');
        }
        //>>includeEnd('debug');

        var indices = IndexDatatype.createTypedArray(numberOfVertices, (numberOfVertices - 1) * 2);
        indices[0] = 0;
        indices[1] = 1;
        var indicesIndex = 2;
        for (var i = 2; i < numberOfVertices; ++i) {
            indices[indicesIndex++] = i - 1;
            indices[indicesIndex++] = i;
        }

        geometry.indices = indices;
        geometry.primitiveType = PrimitiveType.LINES;
        return geometry;
    }

    function indexLineLoop(geometry) {
        var numberOfVertices = Geometry.computeNumberOfVertices(geometry);

        //>>includeStart('debug', pragmas.debug);
        if (numberOfVertices < 2) {
            throw new DeveloperError('The number of vertices must be at least two.');
        }
        //>>includeEnd('debug');

        var indices = IndexDatatype.createTypedArray(numberOfVertices, numberOfVertices * 2);

        indices[0] = 0;
        indices[1] = 1;

        var indicesIndex = 2;
        for (var i = 2; i < numberOfVertices; ++i) {
            indices[indicesIndex++] = i - 1;
            indices[indicesIndex++] = i;
        }

        indices[indicesIndex++] = numberOfVertices - 1;
        indices[indicesIndex] = 0;

        geometry.indices = indices;
        geometry.primitiveType = PrimitiveType.LINES;
        return geometry;
    }

    function indexPrimitive(geometry) {
        switch (geometry.primitiveType) {
        case PrimitiveType.TRIANGLE_FAN:
            return indexTriangleFan(geometry);
        case PrimitiveType.TRIANGLE_STRIP:
            return indexTriangleStrip(geometry);
        case PrimitiveType.TRIANGLES:
            return indexTriangles(geometry);
        case PrimitiveType.LINE_STRIP:
            return indexLineStrip(geometry);
        case PrimitiveType.LINE_LOOP:
            return indexLineLoop(geometry);
        case PrimitiveType.LINES:
            return indexLines(geometry);
        }

        return geometry;
    }

    function offsetPointFromXZPlane(p, isBehind) {
        if (Math.abs(p.y) < CesiumMath.EPSILON11){
            if (isBehind) {
                p.y = -CesiumMath.EPSILON11;
            } else {
                p.y = CesiumMath.EPSILON11;
            }
        }
    }

    var c3 = new Cartesian3();
    function getXZIntersectionOffsetPoints(p, p1, u1, v1) {
        Cartesian3.add(p, Cartesian3.multiplyByScalar(Cartesian3.subtract(p1, p, c3), p.y/(p.y-p1.y), c3), u1);
        Cartesian3.clone(u1, v1);
        offsetPointFromXZPlane(u1, true);
        offsetPointFromXZPlane(v1, false);
    }

    var u1 = new Cartesian3();
    var u2 = new Cartesian3();
    var q1 = new Cartesian3();
    var q2 = new Cartesian3();

    var splitTriangleResult = {
        positions : new Array(7),
        indices : new Array(3 * 3)
    };

    function splitTriangle(p0, p1, p2) {
        // In WGS84 coordinates, for a triangle approximately on the
        // ellipsoid to cross the IDL, first it needs to be on the
        // negative side of the plane x = 0.
        if ((p0.x >= 0.0) || (p1.x >= 0.0) || (p2.x >= 0.0)) {
            return undefined;
        }

        var p0Behind = p0.y < 0.0;
        var p1Behind = p1.y < 0.0;
        var p2Behind = p2.y < 0.0;

        offsetPointFromXZPlane(p0, p0Behind);
        offsetPointFromXZPlane(p1, p1Behind);
        offsetPointFromXZPlane(p2, p2Behind);

        var numBehind = 0;
        numBehind += p0Behind ? 1 : 0;
        numBehind += p1Behind ? 1 : 0;
        numBehind += p2Behind ? 1 : 0;

        var indices = splitTriangleResult.indices;

        if (numBehind === 1) {
            indices[1] = 3;
            indices[2] = 4;
            indices[5] = 6;
            indices[7] = 6;
            indices[8] = 5;

            if (p0Behind) {
                getXZIntersectionOffsetPoints(p0, p1, u1, q1);
                getXZIntersectionOffsetPoints(p0, p2, u2, q2);

                indices[0] = 0;
                indices[3] = 1;
                indices[4] = 2;
                indices[6] = 1;
            } else if (p1Behind) {
                getXZIntersectionOffsetPoints(p1, p2, u1, q1);
                getXZIntersectionOffsetPoints(p1, p0, u2, q2);

                indices[0] = 1;
                indices[3] = 2;
                indices[4] = 0;
                indices[6] = 2;
            } else if (p2Behind) {
                getXZIntersectionOffsetPoints(p2, p0, u1, q1);
                getXZIntersectionOffsetPoints(p2, p1, u2, q2);

                indices[0] = 2;
                indices[3] = 0;
                indices[4] = 1;
                indices[6] = 0;
            }
        } else if (numBehind === 2) {
            indices[2] = 4;
            indices[4] = 4;
            indices[5] = 3;
            indices[7] = 5;
            indices[8] = 6;

            if (!p0Behind) {
                getXZIntersectionOffsetPoints(p0, p1, u1, q1);
                getXZIntersectionOffsetPoints(p0, p2, u2, q2);

                indices[0] = 1;
                indices[1] = 2;
                indices[3] = 1;
                indices[6] = 0;
            } else if (!p1Behind) {
                getXZIntersectionOffsetPoints(p1, p2, u1, q1);
                getXZIntersectionOffsetPoints(p1, p0, u2, q2);

                indices[0] = 2;
                indices[1] = 0;
                indices[3] = 2;
                indices[6] = 1;
            } else if (!p2Behind) {
                getXZIntersectionOffsetPoints(p2, p0, u1, q1);
                getXZIntersectionOffsetPoints(p2, p1, u2, q2);

                indices[0] = 0;
                indices[1] = 1;
                indices[3] = 0;
                indices[6] = 2;
            }
        }

        var positions = splitTriangleResult.positions;
        positions[0] = p0;
        positions[1] = p1;
        positions[2] = p2;
        splitTriangleResult.length = 3;

        if (numBehind === 1 || numBehind === 2) {
            positions[3] = u1;
            positions[4] = u2;
            positions[5] = q1;
            positions[6] = q2;
            splitTriangleResult.length = 7;
        }

        return splitTriangleResult;
    }

    var v0Scratch = new Cartesian3();
    var v1Scratch = new Cartesian3();
    var v2Scratch = new Cartesian3();
    var u0Scratch = new Cartesian2();
    var u1Scratch = new Cartesian2();
    var u2Scratch = new Cartesian2();
    var computeScratch = new Cartesian3();

    function computeTriangleAttributes(i0, i1, i2, dividedTriangle, normals, binormals, tangents, texCoords) {
        if (!defined(normals) && !defined(binormals) && !defined(tangents) && !defined(texCoords)) {
            return;
        }

        var positions = dividedTriangle.positions;
        var p0 = positions[0];
        var p1 = positions[1];
        var p2 = positions[2];

        var n0, n1, n2;
        var b0, b1, b2;
        var t0, t1, t2;
        var s0, s1, s2;
        var v0 = v0Scratch;
        var v1 = v1Scratch;
        var v2 = v2Scratch;
        var u0 = u0Scratch;
        var u1 = u1Scratch;
        var u2 = u2Scratch;

        if (defined(normals)) {
            n0 = Cartesian3.fromArray(normals, i0 * 3);
            n1 = Cartesian3.fromArray(normals, i1 * 3);
            n2 = Cartesian3.fromArray(normals, i2 * 3);
        }

        if (defined(binormals)) {
            b0 = Cartesian3.fromArray(binormals, i0 * 3);
            b1 = Cartesian3.fromArray(binormals, i1 * 3);
            b2 = Cartesian3.fromArray(binormals, i2 * 3);
        }

        if (defined(tangents)) {
            t0 = Cartesian3.fromArray(tangents, i0 * 3);
            t1 = Cartesian3.fromArray(tangents, i1 * 3);
            t2 = Cartesian3.fromArray(tangents, i2 * 3);
        }

        if (defined(texCoords)) {
            s0 = Cartesian2.fromArray(texCoords, i0 * 2);
            s1 = Cartesian2.fromArray(texCoords, i1 * 2);
            s2 = Cartesian2.fromArray(texCoords, i2 * 2);
        }

        for (var i = 3; i < positions.length; ++i) {
            var point = positions[i];
            var coords = barycentricCoordinates(point, p0, p1, p2);

            if (defined(normals)) {
                v0 = Cartesian3.multiplyByScalar(n0, coords.x, v0);
                v1 = Cartesian3.multiplyByScalar(n1, coords.y, v1);
                v2 = Cartesian3.multiplyByScalar(n2, coords.z, v2);

                var normal = Cartesian3.add(v0, v1, computeScratch);
                Cartesian3.add(normal, v2, normal);
                Cartesian3.normalize(normal, normal);

                normals.push(normal.x, normal.y, normal.z);
            }

            if (defined(binormals)) {
                v0 = Cartesian3.multiplyByScalar(b0, coords.x, v0);
                v1 = Cartesian3.multiplyByScalar(b1, coords.y, v1);
                v2 = Cartesian3.multiplyByScalar(b2, coords.z, v2);

                var binormal = Cartesian3.add(v0, v1, computeScratch);
                Cartesian3.add(binormal, v2, binormal);
                Cartesian3.normalize(binormal, binormal);

                binormals.push(binormal.x, binormal.y, binormal.z);
            }

            if (defined(tangents)) {
                v0 = Cartesian3.multiplyByScalar(t0, coords.x, v0);
                v1 = Cartesian3.multiplyByScalar(t1, coords.y, v1);
                v2 = Cartesian3.multiplyByScalar(t2, coords.z, v2);

                var tangent = Cartesian3.add(v0, v1, computeScratch);
                Cartesian3.add(tangent, v2, tangent);
                Cartesian3.normalize(tangent, tangent);

                tangents.push(tangent.x, tangent.y, tangent.z);
            }

            if (defined(texCoords)) {
                u0 = Cartesian2.multiplyByScalar(s0, coords.x, u0);
                u1 = Cartesian2.multiplyByScalar(s1, coords.y, u1);
                u2 = Cartesian2.multiplyByScalar(s2, coords.z, u2);

                var texCoord = Cartesian2.add(u0, u1, u0);
                Cartesian2.add(texCoord, u2, texCoord);

                texCoords.push(texCoord.x, texCoord.y);
            }
        }
    }

    function wrapLongitudeTriangles(instance) {
        var geometry = instance.geometry;
        var attributes = geometry.attributes;
        var positions = attributes.position.values;
        var normals = (defined(attributes.normal)) ? attributes.normal.values : undefined;
        var binormals = (defined(attributes.binormal)) ? attributes.binormal.values : undefined;
        var tangents = (defined(attributes.tangent)) ? attributes.tangent.values : undefined;
        var texCoords = (defined(attributes.st)) ? attributes.st.values : undefined;
        var indices = geometry.indices;

        var newPositions = Array.prototype.slice.call(positions, 0);
        var newNormals = (defined(normals)) ? Array.prototype.slice.call(normals, 0) : undefined;
        var newBinormals = (defined(binormals)) ? Array.prototype.slice.call(binormals, 0) : undefined;
        var newTangents = (defined(tangents)) ? Array.prototype.slice.call(tangents, 0) : undefined;
        var newTexCoords = (defined(texCoords)) ? Array.prototype.slice.call(texCoords, 0) : undefined;
        var newIndices = [];

        var len = indices.length;
        for (var i = 0; i < len; i += 3) {
            var i0 = indices[i];
            var i1 = indices[i + 1];
            var i2 = indices[i + 2];

            var p0 = Cartesian3.fromArray(positions, i0 * 3);
            var p1 = Cartesian3.fromArray(positions, i1 * 3);
            var p2 = Cartesian3.fromArray(positions, i2 * 3);

            var result = splitTriangle(p0, p1, p2);
            if (defined(result)) {
                newPositions[i0 * 3 + 1] = result.positions[0].y;
                newPositions[i1 * 3 + 1] = result.positions[1].y;
                newPositions[i2 * 3 + 1] = result.positions[2].y;

                if (result.length > 3) {
                    var positionsLength = newPositions.length / 3;
                    for(var j = 0; j < result.indices.length; ++j) {
                        var index = result.indices[j];
                        if (index < 3) {
                            newIndices.push(indices[i + index]);
                        } else {
                            newIndices.push(index - 3 + positionsLength);
                        }
                    }

                    for (var k = 3; k < result.positions.length; ++k) {
                        var position = result.positions[k];
                        newPositions.push(position.x, position.y, position.z);
                    }
                    computeTriangleAttributes(i0, i1, i2, result, newNormals, newBinormals, newTangents, newTexCoords);
                } else {
                    newIndices.push(i0, i1, i2);
                }
            } else {
                newIndices.push(i0, i1, i2);
            }
        }

        geometry.attributes.position.values = new Float64Array(newPositions);

        if (defined(newNormals)) {
            attributes.normal.values = ComponentDatatype.createTypedArray(attributes.normal.componentDatatype, newNormals);
        }

        if (defined(newBinormals)) {
            attributes.binormal.values = ComponentDatatype.createTypedArray(attributes.binormal.componentDatatype, newBinormals);
        }

        if (defined(newTangents)) {
            attributes.tangent.values = ComponentDatatype.createTypedArray(attributes.tangent.componentDatatype, newTangents);
        }

        if (defined(newTexCoords)) {
            attributes.st.values = ComponentDatatype.createTypedArray(attributes.st.componentDatatype, newTexCoords);
        }

        var numberOfVertices = Geometry.computeNumberOfVertices(geometry);
        geometry.indices = IndexDatatype.createTypedArray(numberOfVertices, newIndices);
    }

    var xzPlane = Plane.fromPointNormal(Cartesian3.ZERO, Cartesian3.UNIT_Y);

    var offsetScratch = new Cartesian3();
    var offsetPointScratch = new Cartesian3();

    function wrapLongitudeLines(instance) {
        var geometry = instance.geometry;
        var attributes = geometry.attributes;
        var positions = attributes.position.values;
        var indices = geometry.indices;

        var newPositions = Array.prototype.slice.call(positions, 0);
        var newIndices = [];

        var length = indices.length;
        for ( var i = 0; i < length; i += 2) {
            var i0 = indices[i];
            var i1 = indices[i + 1];

            var prev = Cartesian3.fromArray(positions, i0 * 3);
            var cur = Cartesian3.fromArray(positions, i1 * 3);

            if (Math.abs(prev.y) < CesiumMath.EPSILON6){
                if (prev.y < 0.0) {
                    prev.y = -CesiumMath.EPSILON6;
                } else {
                    prev.y = CesiumMath.EPSILON6;
                }

                newPositions[i0 * 3 + 1] = prev.y;
            }

            if (Math.abs(cur.y) < CesiumMath.EPSILON6){
                if (cur.y < 0.0) {
                    cur.y = -CesiumMath.EPSILON6;
                } else {
                    cur.y = CesiumMath.EPSILON6;
                }

                newPositions[i1 * 3 + 1] = cur.y;
            }

            newIndices.push(i0);

            // intersects the IDL if either endpoint is on the negative side of the yz-plane
            if (prev.x < 0.0 || cur.x < 0.0) {
                // and intersects the xz-plane
                var intersection = IntersectionTests.lineSegmentPlane(prev, cur, xzPlane);
                if (defined(intersection)) {
                    // move point on the xz-plane slightly away from the plane
                    var offset = Cartesian3.multiplyByScalar(Cartesian3.UNIT_Y, 5.0 * CesiumMath.EPSILON9, offsetScratch);
                    if (prev.y < 0.0) {
                        Cartesian3.negate(offset, offset);
                    }

                    var index = newPositions.length / 3;
                    newIndices.push(index, index + 1);

                    var offsetPoint = Cartesian3.add(intersection, offset, offsetPointScratch);
                    newPositions.push(offsetPoint.x, offsetPoint.y, offsetPoint.z);

                    Cartesian3.negate(offset, offset);
                    Cartesian3.add(intersection, offset, offsetPoint);
                    newPositions.push(offsetPoint.x, offsetPoint.y, offsetPoint.z);
                }
            }

            newIndices.push(i1);
        }

        geometry.attributes.position.values = new Float64Array(newPositions);
        var numberOfVertices = Geometry.computeNumberOfVertices(geometry);
        geometry.indices = IndexDatatype.createTypedArray(numberOfVertices, newIndices);
    }

    var cartesian2Scratch0 = new Cartesian2();
    var cartesian2Scratch1 = new Cartesian2();

    var cartesian3Scratch0 = new Cartesian3();
    var cartesian3Scratch1 = new Cartesian3();
    var cartesian3Scratch2 = new Cartesian3();
    var cartesian3Scratch3 = new Cartesian3();
    var cartesian3Scratch4 = new Cartesian3();
    var cartesian3Scratch5 = new Cartesian3();
    var cartesian3Scratch6 = new Cartesian3();

    var cartesian4Scratch0 = new Cartesian4();
    var cartesian4Scratch1 = new Cartesian4();

<<<<<<< HEAD
    function wrapLongitudePolyline(instance) {
        var geometry = instance.geometry;
=======
    function wrapLongitudePolyline(geometry) {
>>>>>>> 5778c9af
        var attributes = geometry.attributes;
        var positions = attributes.position.values;
        var prevPositions = attributes.prevPosition.values;
        var nextPositions = attributes.nextPosition.values;
        var expandAndWidths = attributes.expandAndWidth.values;
        var indices = geometry.indices;

        var texCoords = (defined(attributes.st)) ? attributes.st.values : undefined;
        var colors = (defined(attributes.color)) ? attributes.color.values : undefined;

        var eastGeometry = new Geometry({
            attributes : {
                position : new GeometryAttribute({
                    componentDatatype : attributes.position.componentDatatype,
                    componentsPerAttribute : attributes.position.componentsPerAttribute,
                    normalize : attributes.position.normalize,
                    values : []
                }),
                prevPosition : new GeometryAttribute({
                    componentDatatype : attributes.prevPosition.componentDatatype,
                    componentsPerAttribute : attributes.prevPosition.componentsPerAttribute,
                    normalize : attributes.prevPosition.normalize,
                    values : []
                }),
                nextPosition : new GeometryAttribute({
                    componentDatatype : attributes.nextPosition.componentDatatype,
                    componentsPerAttribute : attributes.nextPosition.componentsPerAttribute,
                    normalize : attributes.nextPosition.normalize,
                    values : []
                }),
                expandAndWidth : new GeometryAttribute({
                    componentDatatype : attributes.expandAndWidth.componentDatatype,
                    componentsPerAttribute : attributes.expandAndWidth.componentsPerAttribute,
                    normalize : attributes.expandAndWidth.normalize,
                    values : []
                })
            },
            indices : [],
            primitiveType : geometry.primitiveType
        });

        var westGeometry = new Geometry({
            attributes : {
                position : new GeometryAttribute({
                    componentDatatype : attributes.position.componentDatatype,
                    componentsPerAttribute : attributes.position.componentsPerAttribute,
                    normalize : attributes.position.normalize,
                    values : []
                }),
                prevPosition : new GeometryAttribute({
                    componentDatatype : attributes.prevPosition.componentDatatype,
                    componentsPerAttribute : attributes.prevPosition.componentsPerAttribute,
                    normalize : attributes.prevPosition.normalize,
                    values : []
                }),
                nextPosition : new GeometryAttribute({
                    componentDatatype : attributes.nextPosition.componentDatatype,
                    componentsPerAttribute : attributes.nextPosition.componentsPerAttribute,
                    normalize : attributes.nextPosition.normalize,
                    values : []
                }),
                expandAndWidth : new GeometryAttribute({
                    componentDatatype : attributes.expandAndWidth.componentDatatype,
                    componentsPerAttribute : attributes.expandAndWidth.componentsPerAttribute,
                    normalize : attributes.expandAndWidth.normalize,
                    values : []
                })
            },
            indices : [],
            primitiveType : geometry.primitiveType
        });

        if (defined(texCoords)) {
            eastGeometry.attributes.st = new GeometryAttribute({
                componentDatatype : attributes.st.componentDatatype,
                componentsPerAttribute : attributes.st.componentsPerAttribute,
                normalize : attributes.st.normalize,
                values : []
            });
            westGeometry.attributes.st = new GeometryAttribute({
                componentDatatype : attributes.st.componentDatatype,
                componentsPerAttribute : attributes.st.componentsPerAttribute,
                normalize : attributes.st.normalize,
                values : []
            });
        }

        if (defined(colors)) {
            eastGeometry.attributes.color = new GeometryAttribute({
                componentDatatype : attributes.color.componentDatatype,
                componentsPerAttribute : attributes.color.componentsPerAttribute,
                normalize : attributes.color.normalize,
                values : []
            });
            westGeometry.attributes.color = new GeometryAttribute({
                componentDatatype : attributes.color.componentDatatype,
                componentsPerAttribute : attributes.color.componentsPerAttribute,
                normalize : attributes.color.normalize,
                values : []
            });
        }

        var i;
        var j;
        var index;

        var length = positions.length / 3;
        for (i = 0; i < length; i += 4) {
            var i0 = i;
            var i1 = i + 1;
            var i2 = i + 2;
            var i3 = i + 3;

            var p0 = Cartesian3.fromArray(positions, i0 * 3, cartesian3Scratch0);
            var p1 = Cartesian3.fromArray(positions, i1 * 3, cartesian3Scratch1);
            var p2 = Cartesian3.fromArray(positions, i2 * 3, cartesian3Scratch2);
            var p3 = Cartesian3.fromArray(positions, i3 * 3, cartesian3Scratch3);

            if (Math.abs(p0.y) < CesiumMath.EPSILON6) {
                p0.y = CesiumMath.EPSILON6 * (p2.y < 0.0 ? -1.0 : 1.0);
                p1.y = p0.y;
            }

            if (Math.abs(p2.y) < CesiumMath.EPSILON6) {
                p2.y = CesiumMath.EPSILON6 * (p0.y < 0.0 ? -1.0 : 1.0);
                p3.y = p2.y;
            }

            var split = false;
            var p0Attributes = eastGeometry.attributes;
            var p0Indices = eastGeometry.indices;
            var p2Attributes = westGeometry.attributes;
            var p2Indices = westGeometry.indices;
            var intersection = IntersectionTests.lineSegmentPlane(p0, p2, xzPlane, cartesian3Scratch4);
            if (defined(intersection)) {
                // move point on the xz-plane slightly away from the plane
                var offset = Cartesian3.multiplyByScalar(Cartesian3.UNIT_Y, 5.0 * CesiumMath.EPSILON9, cartesian3Scratch5);
                if (p0.y < 0.0) {
                    Cartesian3.negate(offset, offset);
                    p0Attributes = westGeometry.attributes;
                    p0Indices = westGeometry.indices;
                    p2Attributes = eastGeometry.attributes;
                    p2Indices = eastGeometry.indices;
                }

                var offsetPoint = Cartesian3.add(intersection, offset, cartesian3Scratch6);
                p0Attributes.position.values.push(p0.x, p0.y, p0.z, p1.x, p1.y, p1.z);
                p0Attributes.position.values.push(offsetPoint.x, offsetPoint.y, offsetPoint.z);
                p0Attributes.position.values.push(offsetPoint.x, offsetPoint.y, offsetPoint.z);

                Cartesian3.negate(offset, offset);
                Cartesian3.add(intersection, offset, offsetPoint);
                p2Attributes.position.values.push(offsetPoint.x, offsetPoint.y, offsetPoint.z);
                p2Attributes.position.values.push(offsetPoint.x, offsetPoint.y, offsetPoint.z);
                p2Attributes.position.values.push(p2.x, p2.y, p2.z, p3.x, p3.y, p3.z);

                for (j = i0 * 3; j < 2 * 3; ++j) {
                    p0Attributes.prevPosition.values.push(prevPositions[j]);
                }
                p0Attributes.prevPosition.values.push(p0.x, p0.y, p0.z, p0.x, p0.y, p0.z);
                p2Attributes.prevPosition.values.push(p0.x, p0.y, p0.z, p0.x, p0.y, p0.z);
                for (j = i2 * 3; j < 2 * 3; ++j) {
                    p2Attributes.prevPosition.values.push(prevPositions[j]);
                }

                for (j = i0 * 3; j < 2 * 3; ++j) {
                    p0Attributes.nextPosition.values.push(nextPositions[j]);
                }
                p0Attributes.nextPosition.values.push(p2.x, p2.y, p2.z, p2.x, p2.y, p2.z);
                p2Attributes.nextPosition.values.push(p2.x, p2.y, p2.z, p2.x, p2.y, p2.z);
                for (j = i2 * 3; j < 2 * 3; ++j) {
                    p2Attributes.nextPosition.values.push(nextPositions[j]);
                }

                var ew0 = Cartesian2.fromArray(expandAndWidths, i0 * 2, cartesian2Scratch0);
                var width = Math.abs(ew0.y);

                p0Attributes.expandAndWidth.values.push(-1,  width, 1,  width);
                p0Attributes.expandAndWidth.values.push(-1, -width, 1, -width);
                p2Attributes.expandAndWidth.values.push(-1,  width, 1,  width);
                p2Attributes.expandAndWidth.values.push(-1, -width, 1, -width);

                var t = Cartesian3.magnitudeSquared(Cartesian3.subtract(intersection, p0, cartesian3Scratch3));
                t /= Cartesian3.magnitudeSquared(Cartesian3.subtract(p2, p0, cartesian3Scratch3));

                if (defined(colors)) {
                    var c0 = Cartesian4.fromArray(colors, i0 * 4, cartesian4Scratch0);
                    var c2 = Cartesian4.fromArray(colors, i2 * 4, cartesian4Scratch0);

                    var r = CesiumMath.lerp(c0.x, c2.x, t);
                    var g = CesiumMath.lerp(c0.y, c2.y, t);
                    var b = CesiumMath.lerp(c0.z, c2.z, t);
                    var a = CesiumMath.lerp(c0.w, c2.w, t);

                    for (j = i0 * 4; j < 2 * 4; ++j) {
                        p0Attributes.color.values.push(colors[j]);
                    }
                    p0Attributes.color.values.push(r, g, b, a);
                    p0Attributes.color.values.push(r, g, b, a);
                    p2Attributes.color.values.push(r, g, b, a);
                    p2Attributes.color.values.push(r, g, b, a);
                    for (j = i2 * 4; j < 2 * 4; ++j) {
                        p2Attributes.color.values.push(colors[j]);
                    }
                }

                if (defined(texCoords)) {
                    var s0 = Cartesian2.fromArray(texCoords, i0 * 2, cartesian2Scratch0);
                    var s3 = Cartesian2.fromArray(texCoords, (i + 3) * 2, cartesian2Scratch1);

                    var sx = CesiumMath.lerp(s0.x, s3.x, t);

                    for (j = i0 * 2; j < 2 * 2; ++j) {
                        p0Attributes.st.values.push(texCoords[j]);
                    }
                    p0Attributes.st.values.push(sx, s0.y);
                    p0Attributes.st.values.push(sx, s3.y);
                    p2Attributes.st.values.push(sx, s0.y);
                    p2Attributes.st.values.push(sx, s3.y);
                    for (j = i0 * 2; j < 2 * 2; ++j) {
                        p2Attributes.st.values.push(texCoords[j]);
                    }
                }

                index = p0Attributes.position.values.length / 3 - 4;
                p0Indices.push(index, index + 2, index + 1);
                p0Indices.push(index + 1, index + 2, index + 3);

                index = p2Attributes.position.values.length / 3 - 4;
                p2Indices.push(index, index + 2, index + 1);
                p2Indices.push(index + 1, index + 2, index + 3);
            } else {
                var currentAttributes;
                var currentIndices;

                if (p0.y < 0.0) {
                    currentAttributes = westGeometry.attributes;
                    currentIndices = westGeometry.indices;
                } else {
                    currentAttributes = eastGeometry.attributes;
                    currentIndices = eastGeometry.indices;
                }

                currentAttributes.position.values.push(p0.x, p0.y, p0.z);
                currentAttributes.position.values.push(p1.x, p1.y, p1.z);
                currentAttributes.position.values.push(p2.x, p2.y, p2.z);
                currentAttributes.position.values.push(p3.x, p3.y, p3.z);

                for (j = i * 3; j < i * 3 + 4 * 3; ++j) {
                    currentAttributes.prevPosition.values.push(prevPositions[j]);
                    currentAttributes.nextPosition.values.push(nextPositions[j]);
                }

                for (j = i * 2; j < i * 2 + 4 * 2; ++j) {
                    currentAttributes.expandAndWidth.values.push(expandAndWidths[j]);
                    if (defined(texCoords)) {
                        currentAttributes.st.values.push(texCoords[j]);
                    }
                }

                if (defined(colors)) {
                    for (j = i * 4; j < i * 4 + 4 * 4; ++j) {
                        currentAttributes.color.values.push(colors[j]);
                    }
                }

                index = currentAttributes.position.values.length / 3 - 4;
                currentIndices.push(index, index + 2, index + 1);
                currentIndices.push(index + 1, index + 2, index + 3);
            }
        }

        var numberOfVertices;

        if (westGeometry.attributes.position.values.length > 0) {
            attributes = westGeometry.attributes;
            attributes.position.values = new Float64Array(attributes.position.values);
            attributes.prevPosition.values = ComponentDatatype.createTypedArray(attributes.prevPosition.componentDatatype, attributes.prevPosition.values);
            attributes.nextPosition.values = ComponentDatatype.createTypedArray(attributes.nextPosition.componentDatatype, attributes.nextPosition.values);
            attributes.expandAndWidth.values = ComponentDatatype.createTypedArray(attributes.expandAndWidth.componentDatatype, attributes.expandAndWidth.values);

            if (defined(texCoords)) {
                attributes.st.values = ComponentDatatype.createTypedArray(attributes.st.componentDatatype, attributes.st.values);
            }

            if (defined(colors)) {
                attributes.color.values = ComponentDatatype.createTypedArray(attributes.color.componentDatatype, attributes.color.values);
            }

            numberOfVertices = Geometry.computeNumberOfVertices(westGeometry);
            westGeometry.indices = IndexDatatype.createTypedArray(numberOfVertices, westGeometry.indices);

            if (defined(instance.geometry.boundingSphere)) {
                westGeometry.boundingSpheres = BoundingSphere.fromVertices(westGeometry.attributes.position.values);
            }
        } else {
            westGeometry = undefined;
        }

        if (eastGeometry.attributes.position.values.length > 0) {
            attributes = eastGeometry.attributes;
            attributes.position.values = new Float64Array(attributes.position.values);
            attributes.prevPosition.values = ComponentDatatype.createTypedArray(attributes.prevPosition.componentDatatype, attributes.prevPosition.values);
            attributes.nextPosition.values = ComponentDatatype.createTypedArray(attributes.nextPosition.componentDatatype, attributes.nextPosition.values);
            attributes.expandAndWidth.values = ComponentDatatype.createTypedArray(attributes.expandAndWidth.componentDatatype, attributes.expandAndWidth.values);

            if (defined(texCoords)) {
                attributes.st.values = ComponentDatatype.createTypedArray(attributes.st.componentDatatype, attributes.st.values);
            }

            if (defined(colors)) {
                attributes.color.values = ComponentDatatype.createTypedArray(attributes.color.componentDatatype, attributes.color.values);
            }

            numberOfVertices = Geometry.computeNumberOfVertices(eastGeometry);
            eastGeometry.indices = IndexDatatype.createTypedArray(numberOfVertices, eastGeometry.indices);

            if (defined(instance.geometry.boundingSphere)) {
                eastGeometry.boundingSpheres = BoundingSphere.fromVertices(eastGeometry.attributes.position.values);
            }
        } else {
            eastGeometry = undefined;
        }

        if (defined(eastGeometry) && !defined(westGeometry)) {
            instance.geometry = eastGeometry;
        } else if (!defined(eastGeometry) && defined(westGeometry)) {
            instance.geometry = westGeometry;
        } else {
            instance.westHemisphereGeometry = westGeometry;
            instance.eastHemisphereGeometry = eastGeometry;
            instance.geometry = undefined;
        }
    }

    /**
     * Splits the instances's geometry, by introducing new vertices and indices,that
     * intersect the International Date Line so that no primitives cross longitude
     * -180/180 degrees.  This is not required for 3D drawing, but is required for
     * correcting drawing in 2D and Columbus view.
     *
     * @param {GeometryInstance} instance The instance to modify.
     * @returns {GeometryInstance} The modified <code>instance</code> argument, with it's geometry split at the International Date Line.
     *
     * @example
     * instance = Cesium.GeometryPipeline.wrapLongitude(instance);
     */
    GeometryPipeline.wrapLongitude = function(instance) {
        //>>includeStart('debug', pragmas.debug);
        if (!defined(instance)) {
            throw new DeveloperError('instance is required.');
        }
        //>>includeEnd('debug');

        var geometry = instance.geometry;
        var boundingSphere = geometry.boundingSphere;
        if (defined(boundingSphere)) {
            var minX = boundingSphere.center.x - boundingSphere.radius;
            if (minX > 0 || BoundingSphere.intersect(boundingSphere, Cartesian4.UNIT_Y) !== Intersect.INTERSECTING) {
                return geometry;
            }
        }

        if (geometry.geometryType !== GeometryType.NONE) {
            switch (geometry.geometryType) {
            case GeometryType.POLYLINES:
                wrapLongitudePolyline(instance);
                break;
            case GeometryType.TRIANGLES:
                wrapLongitudeTriangles(instance);
                break;
            case GeometryType.LINES:
                wrapLongitudeLines(instance);
                break;
            }
        } else {
            indexPrimitive(geometry);
            if (geometry.primitiveType === PrimitiveType.TRIANGLES) {
                wrapLongitudeTriangles(instance);
            } else if (geometry.primitiveType === PrimitiveType.LINES) {
                wrapLongitudeLines(instance);
            }
        }

        return instance;
    };

    return GeometryPipeline;
});<|MERGE_RESOLUTION|>--- conflicted
+++ resolved
@@ -2040,12 +2040,8 @@
     var cartesian4Scratch0 = new Cartesian4();
     var cartesian4Scratch1 = new Cartesian4();
 
-<<<<<<< HEAD
     function wrapLongitudePolyline(instance) {
         var geometry = instance.geometry;
-=======
-    function wrapLongitudePolyline(geometry) {
->>>>>>> 5778c9af
         var attributes = geometry.attributes;
         var positions = attributes.position.values;
         var prevPositions = attributes.prevPosition.values;
