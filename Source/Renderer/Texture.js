/*global define*/
define([
        '../Core/DeveloperError',
        '../Core/destroyObject',
        '../Core/Cartesian2',
        '../Core/Math',
        './PixelFormat',
        './MipmapHint',
        './TextureMagnificationFilter',
        './TextureMinificationFilter',
        './TextureWrap'
    ], function(
        DeveloperError,
        destroyObject,
        Cartesian2,
        CesiumMath,
        PixelFormat,
        MipmapHint,
        TextureMagnificationFilter,
        TextureMinificationFilter,
        TextureWrap) {
    "use strict";

    /**
     * DOC_TBA
     *
     * @alias Texture
     * @internalConstructor
     *
     * @see Context#createTexture2D
     * @see Context#createTexture2DFromFramebuffer
     */
    var Texture = function(gl, textureFilterAnisotropic, textureTarget, texture, pixelFormat, pixelDatatype, width, height, preMultiplyAlpha) {
        this._gl = gl;
        this._textureFilterAnisotropic = textureFilterAnisotropic;
        this._textureTarget = textureTarget;
        this._texture = texture;
        this._pixelFormat = pixelFormat;
        this._pixelDatatype = pixelDatatype;
        this._width = width;
        this._height = height;
        this._dimensions = new Cartesian2(width, height);
        this._preMultiplyAlpha = preMultiplyAlpha;
        this._sampler = undefined;

        this.setSampler();
    };

    /**
     * DOC_TBA
     *
     * @memberof Texture
     *
     * @param {Object} source The source {ImageData}, {HTMLImageElement}, {HTMLCanvasElement}, or {HTMLVideoElement}.
     * @param {Number} xOffset optional
     * @param {Number} yOffset optional
     *
     * @exception {DeveloperError} Cannot call copyFrom when the texture pixel format is DEPTH_COMPONENT or DEPTH_STENCIL.
     * @exception {DeveloperError} source is required.
     * @exception {DeveloperError} xOffset must be greater than or equal to zero.
     * @exception {DeveloperError} yOffset must be greater than or equal to zero.
     * @exception {DeveloperError} xOffset + source.width must be less than or equal to getWidth().
     * @exception {DeveloperError} yOffset + source.height must be less than or equal to getHeight().
     * @exception {DeveloperError} This texture was destroyed, i.e., destroy() was called.
     */
    Texture.prototype.copyFrom = function(source, xOffset, yOffset) {
        if (!source) {
            throw new DeveloperError('source is required.');
        }

        xOffset = xOffset || 0;
        yOffset = yOffset || 0;

        var width = source.width;
        var height = source.height;

        if (PixelFormat.isDepthFormat(this._pixelFormat)) {
            throw new DeveloperError('Cannot call copyFrom when the texture pixel format is DEPTH_COMPONENT or DEPTH_STENCIL.');
        }

        if (xOffset < 0) {
            throw new DeveloperError('xOffset must be greater than or equal to zero.');
        }

        if (yOffset < 0) {
            throw new DeveloperError('yOffset must be greater than or equal to zero.');
        }

        if (xOffset + width > this._width) {
            throw new DeveloperError('xOffset + source.width must be less than or equal to getWidth().');
        }

        if (yOffset + height > this._height) {
            throw new DeveloperError('yOffset + source.height must be less than or equal to getHeight().');
        }

        var gl = this._gl;
        var target = this._textureTarget;

        // TODO: gl.pixelStorei(gl._UNPACK_ALIGNMENT, 4);
        gl.pixelStorei(gl.UNPACK_PREMULTIPLY_ALPHA_WEBGL, this._preMultiplyAlpha);
        gl.pixelStorei(gl.UNPACK_FLIP_Y_WEBGL, true);
        gl.activeTexture(gl.TEXTURE0);
        gl.bindTexture(target, this._texture);

        //Firefox bug: texSubImage2D has overloads and can't resolve our enums, so we use + to explicitly convert to a number.
        if (source.arrayBufferView) {
            gl.texSubImage2D(target, 0, xOffset, yOffset, width, height, +this._pixelFormat, +this._pixelDatatype, source.arrayBufferView);
        } else {
            gl.texSubImage2D(target, 0, xOffset, yOffset, this._pixelFormat, this._pixelDatatype, source);
        }

        gl.bindTexture(target, null);
    };

    /**
     * DOC_TBA
     *
     * @memberof Texture
     *
     * @param {Number} xOffset optional
     * @param {Number} yOffset optional
     * @param {Number} framebufferXOffset optional
     * @param {Number} framebufferYOffset optional
     * @param {Number} width optional
     * @param {Number} height optional
     *
     * @exception {DeveloperError} Cannot call copyFromFramebuffer when the texture pixel format is DEPTH_COMPONENT or DEPTH_STENCIL.
     * @exception {DeveloperError} This texture was destroyed, i.e., destroy() was called.
     * @exception {DeveloperError} xOffset must be greater than or equal to zero.
     * @exception {DeveloperError} yOffset must be greater than or equal to zero.
     * @exception {DeveloperError} framebufferXOffset must be greater than or equal to zero.
     * @exception {DeveloperError} framebufferYOffset must be greater than or equal to zero.
     * @exception {DeveloperError} xOffset + source.width must be less than or equal to getWidth().
     * @exception {DeveloperError} yOffset + source.height must be less than or equal to getHeight().
     */
    Texture.prototype.copyFromFramebuffer = function(xOffset, yOffset, framebufferXOffset, framebufferYOffset, width, height) {
        xOffset = xOffset || 0;
        yOffset = yOffset || 0;
        framebufferXOffset = framebufferXOffset || 0;
        framebufferYOffset = framebufferYOffset || 0;
        width = width || this._width;
        height = height || this._height;

        if (PixelFormat.isDepthFormat(this._pixelFormat)) {
            throw new DeveloperError('Cannot call copyFromFramebuffer when the texture pixel format is DEPTH_COMPONENT or DEPTH_STENCIL.');
        }

        if (xOffset < 0) {
            throw new DeveloperError('xOffset must be greater than or equal to zero.');
        }

        if (yOffset < 0) {
            throw new DeveloperError('yOffset must be greater than or equal to zero.');
        }

        if (framebufferXOffset < 0) {
            throw new DeveloperError('framebufferXOffset must be greater than or equal to zero.');
        }

        if (framebufferYOffset < 0) {
            throw new DeveloperError('framebufferYOffset must be greater than or equal to zero.');
        }

        if (xOffset + width > this._width) {
            throw new DeveloperError('xOffset + source.width must be less than or equal to getWidth().');
        }

        if (yOffset + height > this._height) {
            throw new DeveloperError('yOffset + source.height must be less than or equal to getHeight().');
        }

        var gl = this._gl;
        var target = this._textureTarget;

        gl.activeTexture(gl.TEXTURE0);
        gl.bindTexture(target, this._texture);
        gl.copyTexSubImage2D(target, 0, xOffset, yOffset, framebufferXOffset, framebufferYOffset, width, height);
        gl.bindTexture(target, null);
    };

    /**
     * DOC_TBA
     *
     * @memberof Texture
     *
     * @param {MipmapHint} hint optional.
     *
     * @exception {DeveloperError} Cannot call generateMipmap when the texture pixel format is DEPTH_COMPONENT or DEPTH_STENCIL.
     * @exception {DeveloperError} hint is invalid.
     * @exception {DeveloperError} This texture's width must be a power of two to call generateMipmap().
     * @exception {DeveloperError} This texture's height must be a power of two to call generateMipmap().
     * @exception {DeveloperError} This texture was destroyed, i.e., destroy() was called.
     */
    Texture.prototype.generateMipmap = function(hint) {
        if (PixelFormat.isDepthFormat(this._pixelFormat)) {
            throw new DeveloperError('Cannot call generateMipmap when the texture pixel format is DEPTH_COMPONENT or DEPTH_STENCIL.');
        }

        if ((this._width > 1) && !CesiumMath.isPowerOfTwo(this._width)) {
            throw new DeveloperError('width must be a power of two to call generateMipmap().');
        } else if ((this._height > 1) && !CesiumMath.isPowerOfTwo(this._height)) {
            throw new DeveloperError('height must be a power of two to call generateMipmap().');
        }

        hint = hint || MipmapHint.DONT_CARE;
        if (!MipmapHint.validate(hint)) {
            throw new DeveloperError('hint is invalid.');
        }

        var gl = this._gl;
        var target = this._textureTarget;

        gl.hint(gl.GENERATE_MIPMAP_HINT, hint);
        gl.activeTexture(gl.TEXTURE0);
        gl.bindTexture(target, this._texture);
        gl.generateMipmap(target);
        gl.bindTexture(target, null);
    };

    /**
    * Sets the sampler to use when sampling this texture.
    *
    * @memberof Texture
    *
    * @param [sampler] The sampler to use.  Create a sampler by calling {@link Context#createSampler}.  If this
    *                  parameter is not specified, a default sampler is used.  The default sampler clamps texture
    *                  coordinates in both directions, uses linear filtering for both magnification and minifcation,
    *                  and uses a maximum anisotropy of 1.0.
    *
    * @exception {DeveloperError} This texture was destroyed, i.e., destroy() was called.
    *
    * @see Context#createSampler
    */
    Texture.prototype.setSampler = function(sampler) {
        var s = sampler || {
            wrapS : TextureWrap.CLAMP,
            wrapT : TextureWrap.CLAMP,
            minificationFilter : TextureMinificationFilter.LINEAR,
            magnificationFilter : TextureMagnificationFilter.LINEAR,
            maximumAnisotropy : 1.0
        };

        var gl = this._gl;
        var target = this._textureTarget;

        gl.activeTexture(gl.TEXTURE0);
        gl.bindTexture(target, this._texture);
        gl.texParameteri(target, gl.TEXTURE_MIN_FILTER, s.minificationFilter);
        gl.texParameteri(target, gl.TEXTURE_MAG_FILTER, s.magnificationFilter);
        gl.texParameteri(target, gl.TEXTURE_WRAP_S, s.wrapS);
        gl.texParameteri(target, gl.TEXTURE_WRAP_T, s.wrapT);
<<<<<<< HEAD
        if (typeof this._textureFilterAnisotropic !== 'undefined') {
            gl.texParameteri(target, this._textureFilterAnisotropic.TEXTURE_MAX_ANISOTROPY_EXT, s.maximumAnisotropy);
=======
        if (this._textureFilterAnisotropic) {
            gl.texParameteri(target, this._textureFilterAnisotropic.TEXTURE_MAX_ANISOTROPY_EXT, s.maximumAnisotropy || 1);
>>>>>>> 4aa3179a
        }
        gl.bindTexture(target, null);

        this._sampler = {
            wrapS : s.wrapS,
            wrapT : s.wrapT,
            minificationFilter : s.minificationFilter,
            magnificationFilter : s.magnificationFilter,
            maximumAnisotropy : s.maximumAnisotropy
        };
    };

    /**
     * DOC_TBA
     * @memberof Texture
     * @exception {DeveloperError} This texture was destroyed, i.e., destroy() was called.
     */
    Texture.prototype.getSampler = function() {
        return this._sampler;
    };

    /**
     * DOC_TBA
     * @memberof Texture
     * @exception {DeveloperError} This texture was destroyed, i.e., destroy() was called.
     */
    Texture.prototype.getPixelFormat = function() {
        return this._pixelFormat;
    };

    /**
     * DOC_TBA
     * @memberof Texture
     * @exception {DeveloperError} This texture was destroyed, i.e., destroy() was called.
     */
    Texture.prototype.getPixelDatatype = function() {
        return this._pixelDatatype;
    };

    /**
     * DOC_TBA
     * @memberof Texture
     * @exception {DeveloperError} This texture was destroyed, i.e., destroy() was called.
     */
    Texture.prototype.getWidth = function() {
        return this._width;
    };

    /**
     * DOC_TBA
     * @memberof Texture
     * @exception {DeveloperError} This texture was destroyed, i.e., destroy() was called.
     */
    Texture.prototype.getDimensions = function() {
        return this._dimensions;
    };

    /**
     * DOC_TBA
     * @memberof Texture
     * @exception {DeveloperError} This texture was destroyed, i.e., destroy() was called.
     */
    Texture.prototype.getPreMultiplyAlpha = function() {
        return this._preMultiplyAlpha;
    };

    /**
     * DOC_TBA
     * @memberof Texture
     * @exception {DeveloperError} This texture was destroyed, i.e., destroy() was called.
     */
    Texture.prototype.getHeight = function() {
        return this._height;
    };

    Texture.prototype._getTexture = function() {
        return this._texture;
    };

    Texture.prototype._getTarget = function() {
        return this._textureTarget;
    };

    /**
     * Returns true if this object was destroyed; otherwise, false.
     * <br /><br />
     * If this object was destroyed, it should not be used; calling any function other than
     * <code>isDestroyed</code> will result in a {@link DeveloperError} exception.
     *
     * @memberof Texture
     *
     * @return {Boolean} True if this object was destroyed; otherwise, false.
     *
     * @see Texture#destroy
     */
    Texture.prototype.isDestroyed = function() {
        return false;
    };

    /**
     * Destroys the WebGL resources held by this object.  Destroying an object allows for deterministic
     * release of WebGL resources, instead of relying on the garbage collector to destroy this object.
     * <br /><br />
     * Once an object is destroyed, it should not be used; calling any function other than
     * <code>isDestroyed</code> will result in a {@link DeveloperError} exception.  Therefore,
     * assign the return value (<code>undefined</code>) to the object as done in the example.
     *
     * @memberof Texture
     *
     * @return {undefined}
     *
     * @exception {DeveloperError} This texture was destroyed, i.e., destroy() was called.
     *
     * @see Texture#isDestroyed
     * @see <a href='http://www.khronos.org/opengles/sdk/2.0/docs/man/glDeleteTextures.xml'>glDeleteTextures</a>
     *
     * @example
     * texture = texture && texture.destroy();
     */
    Texture.prototype.destroy = function() {
        this._gl.deleteTexture(this._texture);
        return destroyObject(this);
    };

    return Texture;
});<|MERGE_RESOLUTION|>--- conflicted
+++ resolved
@@ -250,13 +250,8 @@
         gl.texParameteri(target, gl.TEXTURE_MAG_FILTER, s.magnificationFilter);
         gl.texParameteri(target, gl.TEXTURE_WRAP_S, s.wrapS);
         gl.texParameteri(target, gl.TEXTURE_WRAP_T, s.wrapT);
-<<<<<<< HEAD
-        if (typeof this._textureFilterAnisotropic !== 'undefined') {
-            gl.texParameteri(target, this._textureFilterAnisotropic.TEXTURE_MAX_ANISOTROPY_EXT, s.maximumAnisotropy);
-=======
         if (this._textureFilterAnisotropic) {
             gl.texParameteri(target, this._textureFilterAnisotropic.TEXTURE_MAX_ANISOTROPY_EXT, s.maximumAnisotropy || 1);
->>>>>>> 4aa3179a
         }
         gl.bindTexture(target, null);
 
