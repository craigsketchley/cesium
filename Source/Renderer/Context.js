/*global define*/
define([
        '../Core/defaultValue',
        '../Core/defined',
        '../Core/DeveloperError',
        '../Core/destroyObject',
        '../Core/Color',
        '../Core/ComponentDatatype',
        '../Core/IndexDatatype',
        '../Core/RuntimeError',
        '../Core/PrimitiveType',
        '../Core/Geometry',
        '../Core/createGuid',
        '../Core/Matrix4',
        '../Core/Math',
        './Buffer',
        './BufferUsage',
        './CubeMap',
        './Framebuffer',
        './PixelDatatype',
        './PixelFormat',
        './PickFramebuffer',
        './Renderbuffer',
        './RenderbufferFormat',
        './RenderState',
        './ShaderCache',
        './ShaderProgram',
        './Texture',
        './TextureAtlas',
        './TextureMagnificationFilter',
        './TextureMinificationFilter',
        './TextureWrap',
        './UniformState',
        './VertexArray',
        './VertexLayout',
        './ClearCommand',
        './PassState'
    ], function(
        defaultValue,
        defined,
        DeveloperError,
        destroyObject,
        Color,
        ComponentDatatype,
        IndexDatatype,
        RuntimeError,
        PrimitiveType,
        Geometry,
        createGuid,
        Matrix4,
        CesiumMath,
        Buffer,
        BufferUsage,
        CubeMap,
        Framebuffer,
        PixelDatatype,
        PixelFormat,
        PickFramebuffer,
        Renderbuffer,
        RenderbufferFormat,
        RenderState,
        ShaderCache,
        ShaderProgram,
        Texture,
        TextureAtlas,
        TextureMagnificationFilter,
        TextureMinificationFilter,
        TextureWrap,
        UniformState,
        VertexArray,
        VertexLayout,
        ClearCommand,
        PassState) {
    "use strict";

    function _errorToString(gl, error) {
        var message = 'OpenGL Error:  ';
        switch (error) {
        case gl.INVALID_ENUM:
            message += 'Invalid enumeration';
            break;
        case gl.INVALID_VALUE:
            message += 'Invalid value';
            break;
        case gl.INVALID_OPERATION:
            message += 'Invalid operation';
            break;
        case gl.OUT_OF_MEMORY:
            message += 'Out of memory';
            break;
        case gl.CONTEXT_LOST_WEBGL:
            message += 'Context lost';
            break;
        default:
            message += 'Unknown';
        }

        return message;
    }

    function _createErrorMessage(gl, glFunc, glFuncArguments, error) {
        var message = _errorToString(gl, error) + ': ' + glFunc.name + '(';

        for ( var i = 0; i < glFuncArguments.length; ++i) {
            if (i !== 0) {
                message += ', ';
            }
            message += glFuncArguments[i];
        }
        message += ');';

        return message;
    }

    function throwOnError(gl, glFunc, glFuncArguments) {
        var error = gl.getError();
        if (error !== gl.NO_ERROR) {
            throw new RuntimeError(_createErrorMessage(gl, glFunc, glFuncArguments, error));
        }
    }

    function makeGetterSetter(gl, propertyName, logFunc) {
        return {
            get : function() {
                var value = gl[propertyName];
                logFunc(gl, 'get: ' + propertyName, value);
                return gl[propertyName];
            },
            set : function(value) {
                gl[propertyName] = value;
                logFunc(gl, 'set: ' + propertyName, value);
            }
        };
    }

    function wrapGL(gl, logFunc) {
        if (!logFunc) {
            return gl;
        }

        function wrapFunction(property) {
            return function() {
                var result = property.apply(gl, arguments);
                logFunc(gl, property, arguments);
                return result;
            };
        }

        var glWrapper = {};

        /*jslint forin: true*/
        /*jshint forin: false*/
        // JSLint normally demands that a for..in loop must directly contain an if,
        // but in our loop below, we actually intend to iterate all properties, including
        // those in the prototype.
        for ( var propertyName in gl) {
            var property = gl[propertyName];

            // wrap any functions we encounter, otherwise just copy the property to the wrapper.
            if (typeof property === 'function') {
                glWrapper[propertyName] = wrapFunction(property);
            } else {
                Object.defineProperty(glWrapper, propertyName, makeGetterSetter(gl, propertyName, logFunc));
            }
        }

        return glWrapper;
    }

    /**
     * DOC_TBA
     *
     * @alias Context
     * @constructor
     *
     * @exception {RuntimeError} The browser does not support WebGL.  Visit http://get.webgl.org.
     * @exception {RuntimeError} The browser supports WebGL, but initialization failed.
     * @exception {DeveloperError} canvas is required.
     */
    var Context = function(canvas, options) {
        if (!window.WebGLRenderingContext) {
            throw new RuntimeError('The browser does not support WebGL.  Visit http://get.webgl.org.');
        }

        if (!defined(canvas)) {
            throw new DeveloperError('canvas is required.');
        }

        this._canvas = canvas;

        if (!defined(options)) {
            options = {};
        }
        if (!defined(options.alpha)) {
            options.alpha = false;
        }

        this._originalGLContext = canvas.getContext('webgl', options) || canvas.getContext('experimental-webgl', options);

        if (!this._originalGLContext) {
            throw new RuntimeError('The browser supports WebGL, but initialization failed.');
        }

        this._id = createGuid();

        // Validation and logging disabled by default for speed.
        this._validateFB = false;
        this._validateSP = false;
        this._logShaderCompilation = false;
        this._throwOnWebGLError = false;

        this._shaderCache = new ShaderCache(this);

        var gl = this._gl = this._originalGLContext;

        this._version = gl.getParameter(gl.VERSION);
        this._shadingLanguageVersion = gl.getParameter(gl.SHADING_LANGUAGE_VERSION);
        this._vendor = gl.getParameter(gl.VENDOR);
        this._renderer = gl.getParameter(gl.RENDERER);
        this._redBits = gl.getParameter(gl.RED_BITS);
        this._greenBits = gl.getParameter(gl.GREEN_BITS);
        this._blueBits = gl.getParameter(gl.BLUE_BITS);
        this._alphaBits = gl.getParameter(gl.ALPHA_BITS);
        this._depthBits = gl.getParameter(gl.DEPTH_BITS);
        this._stencilBits = gl.getParameter(gl.STENCIL_BITS);
        this._maximumCombinedTextureImageUnits = gl.getParameter(gl.MAX_COMBINED_TEXTURE_IMAGE_UNITS); // min: 8
        this._maximumCubeMapSize = gl.getParameter(gl.MAX_CUBE_MAP_TEXTURE_SIZE); // min: 16
        this._maximumFragmentUniformVectors = gl.getParameter(gl.MAX_FRAGMENT_UNIFORM_VECTORS); // min: 16
        this._maximumTextureImageUnits = gl.getParameter(gl.MAX_TEXTURE_IMAGE_UNITS); // min: 8
        this._maximumRenderbufferSize = gl.getParameter(gl.MAX_RENDERBUFFER_SIZE); // min: 1
        this._maximumTextureSize = gl.getParameter(gl.MAX_TEXTURE_SIZE); // min: 64
        this._maximumVaryingVectors = gl.getParameter(gl.MAX_VARYING_VECTORS); // min: 8
        this._maximumVertexAttributes = gl.getParameter(gl.MAX_VERTEX_ATTRIBS); // min: 8
        this._maximumVertexTextureImageUnits = gl.getParameter(gl.MAX_VERTEX_TEXTURE_IMAGE_UNITS); // min: 0
        this._maximumVertexUniformVectors = gl.getParameter(gl.MAX_VERTEX_UNIFORM_VECTORS); // min: 128
        this._aliasedLineWidthRange = gl.getParameter(gl.ALIASED_LINE_WIDTH_RANGE); // must include 1
        this._aliasedPointSizeRange = gl.getParameter(gl.ALIASED_POINT_SIZE_RANGE); // must include 1
        this._maximumViewportDimensions = gl.getParameter(gl.MAX_VIEWPORT_DIMS);

        this._antialias = gl.getContextAttributes().antialias;

        // Query and initialize extensions
        this._standardDerivatives = gl.getExtension('OES_standard_derivatives');
        this._elementIndexUint = gl.getExtension('OES_element_index_uint');
        this._depthTexture = gl.getExtension('WEBKIT_WEBGL_depth_texture') || gl.getExtension('MOZ_WEBGL_depth_texture');
        this._textureFloat = gl.getExtension('OES_texture_float');
        var textureFilterAnisotropic = gl.getExtension('EXT_texture_filter_anisotropic') || gl.getExtension('WEBKIT_EXT_texture_filter_anisotropic') || gl.getExtension('MOZ_EXT_texture_filter_anisotropic');
        this._textureFilterAnisotropic = textureFilterAnisotropic;
        this._maximumTextureFilterAnisotropy = textureFilterAnisotropic ? gl.getParameter(textureFilterAnisotropic.MAX_TEXTURE_MAX_ANISOTROPY_EXT) : 1.0;
        this._vertexArrayObject = gl.getExtension('OES_vertex_array_object');
        this._fragDepth = gl.getExtension('EXT_frag_depth');

        var cc = gl.getParameter(gl.COLOR_CLEAR_VALUE);
        this._clearColor = new Color(cc[0], cc[1], cc[2], cc[3]);
        this._clearDepth = gl.getParameter(gl.DEPTH_CLEAR_VALUE);
        this._clearStencil = gl.getParameter(gl.STENCIL_CLEAR_VALUE);

        var us = new UniformState();
        var ps = new PassState(this);
        var rs = this.createRenderState();

        this._defaultPassState = ps;
        this._defaultRenderState = rs;
        this._defaultTexture = undefined;
        this._defaultCubeMap = undefined;

        this._us = us;
        this._currentFramebuffer = undefined;
        this._currentSp = undefined;
        this._currentRenderState = rs;
        this._maxFrameTextureUnitIndex = 0;

        this._pickObjects = {};
        this._nextPickColor = new Uint32Array(1);

        /**
         * A cache of objects tied to this context.  Just before the Context is destroyed,
         * <code>destroy</code> will be invoked on each object in this object literal that has
         * such a method.  This is useful for caching any objects that might otherwise
         * be stored globally, except they're tied to a particular context, and to manage
         * their lifetime.
         *
         * @private
         * @type {Object}
         */
        this.cache = {};

        RenderState.apply(gl, rs, ps);
    };

    /**
     * Returns a unique ID for this context.
     *
     * @memberof Context
     *
     * @returns {String} A unique ID for this context.
     */
    Context.prototype.getId = function() {
        return this._id;
    };

    /**
     * Returns the canvas assoicated with this context.
     *
     * @memberof Context
     *
     * @returns {HTMLCanvasElement} The canvas assoicated with this context.
     */
    Context.prototype.getCanvas = function() {
        return this._canvas;
    };

    /**
     * DOC_TBA
     *
     * @memberof Context
     *
     * @see Context#createShaderProgram
     */
    Context.prototype.getShaderCache = function() {
        return this._shaderCache;
    };

    /**
     * DOC_TBA
     * @memberof Context
     */
    Context.prototype.getUniformState = function() {
        return this._us;
    };

    /**
     * Returns the WebGL version or release number of the form &lt;WebGL&gt;&lt;space&gt;&lt;version number&gt;&lt;space&gt;&lt;vendor-specific information&gt;.
     *
     * @memberof Context
     *
     * @returns {String} The WebGL version or release number.
     * @see <a href='http://www.khronos.org/opengles/sdk/2.0/docs/man/glGetString.xml'>glGetString</a> with <code>VERSION</code>.
     */
    Context.prototype.getVersion = function() {
        return this._version;
    };

    /**
     * Returns the version or release number for the shading language of the form WebGL&lt;space&gt;GLSL&lt;space&gt;ES&lt;space&gt;&lt;version number&gt;&lt;space&gt;&lt;vendor-specific information&gt;.
     *
     * @memberof Context
     *
     * @returns {String} The version or release number for the shading language.
     * @see <a href='http://www.khronos.org/opengles/sdk/2.0/docs/man/glGetString.xml'>glGetString</a> with <code>SHADING_LANGUAGE_VERSION</code>.
     */
    Context.prototype.getShadingLanguageVersion = function() {
        return this._shadingLanguageVersion;
    };

    /**
     * Returns the company responsible for the WebGL implementation.
     *
     * @memberof Context
     *
     * @returns {String} The company responsible for the WebGL implementation.
     * @see <a href='http://www.khronos.org/opengles/sdk/2.0/docs/man/glGetString.xml'>glGetString</a> with <code>VENDOR</code>.
     */
    Context.prototype.getVendor = function() {
        return this._vendor;
    };

    /**
     * Returns the name of the renderer/configuration/hardware platform. For example, this may be the model of the
     * video card, e.g., 'GeForce 8800 GTS/PCI/SSE2', or the browser-dependent name of the GL implementation, e.g.
     * 'Mozilla' or 'ANGLE.'
     *
     * @memberof Context
     *
     * @returns {String} The name of the renderer.
     *
     * @see <a href='http://www.khronos.org/opengles/sdk/2.0/docs/man/glGetString.xml'>glGetString</a> with <code>RENDERER</code>.
     * @see <a href='http://code.google.com/p/angleproject/'>ANGLE</a>
     */
    Context.prototype.getRenderer = function() {
        return this._renderer;
    };

    /**
     * Returns the number of red bits per component in the default framebuffer's color buffer.  The minimum is eight.
     *
     * @memberof Context
     *
     * @returns {Number} The number of red bits per component in the color buffer.
     * @see <a href='http://www.khronos.org/opengles/sdk/2.0/docs/man/glGet.xml'>glGet</a> with <code>RED_BITS</code>.
     */
    Context.prototype.getRedBits = function() {
        return this._redBits;
    };

    /**
     * Returns the number of green bits per component in the default framebuffer's color buffer.  The minimum is eight.
     *
     * @memberof Context
     *
     * @returns {Number} The number of green bits per component in the color buffer.
     * @see <a href='http://www.khronos.org/opengles/sdk/2.0/docs/man/glGet.xml'>glGet</a> with <code>GREEN_BITS</code>.
     */
    Context.prototype.getGreenBits = function() {
        return this._greenBits;
    };

    /**
     * Returns the number of blue bits per component in the default framebuffer's color buffer.  The minimum is eight.
     *
     * @memberof Context
     *
     * @returns {Number} The number of blue bits per component in the color buffer.
     * @see <a href='http://www.khronos.org/opengles/sdk/2.0/docs/man/glGet.xml'>glGet</a> with <code>BLUE_BITS</code>.
     */
    Context.prototype.getBlueBits = function() {
        return this._blueBits;
    };

    /**
     * Returns the number of alpha bits per component in the default framebuffer's color buffer.  The minimum is eight.
     * <br /><br />
     * The alpha channel is used for GL destination alpha operations and by the HTML compositor to combine the color buffer
     * with the rest of the page.
     *
     * @memberof Context
     *
     * @returns {Number} The number of alpha bits per component in the color buffer.
     * @see <a href='http://www.khronos.org/opengles/sdk/2.0/docs/man/glGet.xml'>glGet</a> with <code>ALPHA_BITS</code>.
     */
    Context.prototype.getAlphaBits = function() {
        return this._alphaBits;
    };

    /**
     * Returns the number of depth bits per pixel in the default bound framebuffer.  The minimum is 16 bits; most
     * implementations will have 24 bits.
     *
     * @memberof Context
     *
     * @returns {Number} The number of depth bits per pixel in the default bound framebuffer.
     * @see <a href='http://www.khronos.org/opengles/sdk/2.0/docs/man/glGet.xml'>glGet</a> with <code>DEPTH_BITS</code>.
     */
    Context.prototype.getDepthBits = function() {
        return this._depthBits;
    };

    /**
     * Returns the number of stencil bits per pixel in the default bound framebuffer.  The minimum is eight bits.
     *
     * @memberof Context
     *
     * @returns {Number} The number of stencil bits per pixel in the default bound framebuffer.
     * @see <a href='http://www.khronos.org/opengles/sdk/2.0/docs/man/glGet.xml'>glGet</a> with <code>STENCIL_BITS</code>.
     */
    Context.prototype.getStencilBits = function() {
        return this._stencilBits;
    };

    /**
     * Returns the maximum number of texture units that can be used from the vertex and fragment
     * shader with this WebGL implementation.  The minimum is eight.  If both shaders access the
     * same texture unit, this counts as two texture units.
     *
     * @memberof Context
     *
     * @returns {Number} The maximum supported texture image units.
     *
     * @see Context#getMaximumTextureImageUnits
     * @see Context#getMaximumVertexTextureImageUnits
     * @see <a href='http://www.khronos.org/opengles/sdk/2.0/docs/man/glGet.xml'>glGet</a> with <code>MAX_COMBINED_TEXTURE_IMAGE_UNITS</code>.
     */
    Context.prototype.getMaximumCombinedTextureImageUnits = function() {
        return this._maximumCombinedTextureImageUnits;
    };

    /**
     * Returns the approximate maximum cube mape width and height supported by this WebGL implementation.
     * The minimum is 16, but most desktop and laptop implementations will support much larger sizes like 8,192.
     *
     * @memberof Context
     *
     * @returns {Number} The approximate maximum cube mape width and height.
     *
     * @see Context#createCubeMap
     * @see Context#getMaximumTextureSize
     * @see <a href='http://www.khronos.org/opengles/sdk/2.0/docs/man/glGet.xml'>glGet</a> with <code>MAX_CUBE_MAP_TEXTURE_SIZE</code>.
     */
    Context.prototype.getMaximumCubeMapSize = function() {
        return this._maximumCubeMapSize;
    };

    /**
     * Returns the maximum number of <code>vec4</code>, <code>ivec4</code>, and <code>bvec4</code>
     * uniforms that can be used by a fragment shader with this WebGL implementation.  The minimum is 16.
     *
     * @memberof Context
     *
     * @returns {Number} The maximum number of <code>vec4</code>, <code>ivec4</code>, and <code>bvec4</code> uniforms that can be used by a fragment shader.
     *
     * @see Context#getMaximumVertexUniformVectors
     * @see <a href='http://www.khronos.org/opengles/sdk/2.0/docs/man/glGet.xml'>glGet</a> with <code>MAX_FRAGMENT_UNIFORM_VECTORS</code>.
     */
    Context.prototype.getMaximumFragmentUniformVectors = function() {
        return this._maximumFragmentUniformVectors;
    };

    /**
     * Returns the maximum number of texture units that can be used from the fragment shader with this WebGL implementation.  The minimum is eight.
     *
     * @memberof Context
     *
     * @returns {Number} The maximum number of texture units that can be used from the fragment shader.
     *
     * @see Context#getMaximumCombinedTextureImageUnits
     * @see Context#getMaximumVertexTextureImageUnits
     * @see <a href='http://www.khronos.org/opengles/sdk/2.0/docs/man/glGet.xml'>glGet</a> with <code>MAX_TEXTURE_IMAGE_UNITS</code>.
     */
    Context.prototype.getMaximumTextureImageUnits = function() {
        return this._maximumTextureImageUnits;
    };

    /**
     * Returns the maximum renderbuffer width and height supported by this WebGL implementation.
     * The minimum is 16, but most desktop and laptop implementations will support much larger sizes like 8,192.
     *
     * @memberof Context
     *
     * @returns {Number} The maximum renderbuffer width and height.
     *
     * @see Context#createRenderbuffer
     * @see <a href='http://www.khronos.org/opengles/sdk/2.0/docs/man/glGet.xml'>glGet</a> with <code>MAX_RENDERBUFFER_SIZE</code>.
     */
    Context.prototype.getMaximumRenderbufferSize = function() {
        return this._maximumRenderbufferSize;
    };

    /**
     * Returns the approximate maximum texture width and height supported by this WebGL implementation.
     * The minimum is 64, but most desktop and laptop implementations will support much larger sizes like 8,192.
     *
     * @memberof Context
     *
     * @returns {Number} The approximate maximum texture width and height.
     *
     * @see Context#createTexture2D
     * @see Context#getMaximumCubeMapSize
     * @see <a href='http://www.khronos.org/opengles/sdk/2.0/docs/man/glGet.xml'>glGet</a> with <code>MAX_TEXTURE_SIZE</code>.
     */
    Context.prototype.getMaximumTextureSize = function() {
        return this._maximumTextureSize;
    };

    /**
     * Returns the maximum number of <code>vec4</code> varying variables supported by this WebGL implementation.
     * The minimum is eight.  Matrices and arrays count as multiple <code>vec4</code>s.
     *
     * @memberof Context
     *
     * @returns {Number} Returns the maximum number of <code>vec4</code> varying variables.
     *
     * @see <a href='http://www.khronos.org/opengles/sdk/2.0/docs/man/glGet.xml'>glGet</a> with <code>MAX_VARYING_VECTORS</code>.
     */
    Context.prototype.getMaximumVaryingVectors = function() {
        return this._maximumVaryingVectors;
    };

    /**
     * Returns the maximum number of <code>vec4</code> vertex attributes supported by this WebGL implementation.  The minimum is eight.
     *
     * @memberof Context
     *
     * @returns {Number} The maximum number of <code>vec4</code> vertex attributes.
     *
     * @see Context#createVertexArray
     * @see <a href='http://www.khronos.org/opengles/sdk/2.0/docs/man/glGet.xml'>glGet</a> with <code>MAX_VERTEX_ATTRIBS</code>.
     */
    Context.prototype.getMaximumVertexAttributes = function() {
        return this._maximumVertexAttributes;
    };

    /**
     * Returns the maximum number of texture units that can be used from the vertex shader with this WebGL implementation.
     * The minimum is zero, which means the GL does not support vertex texture fetch.
     *
     * @memberof Context
     *
     * @returns {Number} The maximum number of texture units that can be used from the vertex shader.
     *
     * @see Context#getMaximumCombinedTextureImageUnits
     * @see Context#getMaximumTextureImageUnits
     * @see <a href='http://www.khronos.org/opengles/sdk/2.0/docs/man/glGet.xml'>glGet</a> with <code>MAX_VERTEX_TEXTURE_IMAGE_UNITS</code>.
     */
    Context.prototype.getMaximumVertexTextureImageUnits = function() {
        return this._maximumVertexTextureImageUnits;
    };

    /**
     * Returns the maximum number of <code>vec4</code>, <code>ivec4</code>, and <code>bvec4</code>
     * uniforms that can be used by a vertex shader with this WebGL implementation.  The minimum is 16.
     *
     * @memberof Context
     *
     * @returns {Number} The maximum number of <code>vec4</code>, <code>ivec4</code>, and <code>bvec4</code> uniforms that can be used by a vertex shader.
     *
     * @see Context#getMaximumFragmentUniformVectors
     * @see <a href='http://www.khronos.org/opengles/sdk/2.0/docs/man/glGet.xml'>glGet</a> with <code>MAX_VERTEX_UNIFORM_VECTORS</code>.
     */
    Context.prototype.getMaximumVertexUniformVectors = function() {
        return this._maximumVertexUniformVectors;
    };

    /**
     * Returns the minimum aliased line width, in pixels, supported by this WebGL implementation.  It will be at most one.
     *
     * @memberof Context
     *
     * @returns {Number} The minimum aliased line in pixels.
     *
     * @see Context#getMaximumAliasedLineWidth
     * @see <a href='http://www.khronos.org/opengles/sdk/2.0/docs/man/glGet.xml'>glGet</a> with <code>ALIASED_LINE_WIDTH_RANGE</code>.
     */
    Context.prototype.getMinimumAliasedLineWidth = function() {
        return this._aliasedLineWidthRange[0];
    };

    /**
     * Returns the maximum aliased line width, in pixels, supported by this WebGL implementation.  It will be at least one.
     *
     * @memberof Context
     *
     * @returns {Number} The maximum aliased line in pixels.
     *
     * @see Context#getMinimumAliasedLineWidth
     * @see <a href='http://www.khronos.org/opengles/sdk/2.0/docs/man/glGet.xml'>glGet</a> with <code>ALIASED_LINE_WIDTH_RANGE</code>.
     */
    Context.prototype.getMaximumAliasedLineWidth = function() {
        return this._aliasedLineWidthRange[1];
    };

    /**
     * Returns the minimum aliased point size, in pixels, supported by this WebGL implementation.  It will be at most one.
     *
     * @memberof Context
     *
     * @returns {Number} The minimum aliased point size in pixels.
     *
     * @see Context#getMaximumAliasedPointSize
     * @see <a href='http://www.khronos.org/opengles/sdk/2.0/docs/man/glGet.xml'>glGet</a> with <code>ALIASED_POINT_SIZE_RANGE</code>.
     */
    Context.prototype.getMinimumAliasedPointSize = function() {
        return this._aliasedPointSizeRange[0];
    };

    /**
     * Returns the maximum aliased point size, in pixels, supported by this WebGL implementation.  It will be at least one.
     *
     * @memberof Context
     *
     * @returns {Number} The maximum aliased point size in pixels.
     *
     * @see Context#getMinimumAliasedPointSize
     * @see <a href='http://www.khronos.org/opengles/sdk/2.0/docs/man/glGet.xml'>glGet</a> with <code>ALIASED_POINT_SIZE_RANGE</code>.
     */
    Context.prototype.getMaximumAliasedPointSize = function() {
        return this._aliasedPointSizeRange[1];
    };

    /**
     * Returns the maximum supported width of the viewport.  It will be at least as large as the visible width of the associated canvas.
     *
     * @memberof Context
     *
     * @returns {Number} The maximum supported width of the viewport.
     *
     * @see Context#getMaximumViewportHeight
     * @see <a href='http://www.khronos.org/opengles/sdk/2.0/docs/man/glGet.xml'>glGet</a> with <code>MAX_VIEWPORT_DIMS</code>.
     */
    Context.prototype.getMaximumViewportWidth = function() {
        return this._maximumViewportDimensions[0];
    };

    /**
     * Returns the maximum supported height of the viewport.  It will be at least as large as the visible height of the associated canvas.
     *
     * @memberof Context
     *
     * @returns {Number} The maximum supported height of the viewport.
     *
     * @see Context#getMaximumViewportHeight
     * @see <a href='http://www.khronos.org/opengles/sdk/2.0/docs/man/glGet.xml'>glGet</a> with <code>MAX_VIEWPORT_DIMS</code>.
     */
    Context.prototype.getMaximumViewportHeight = function() {
        return this._maximumViewportDimensions[1];
    };

    /**
     * Returns <code>true</code> if the WebGL context supports antialiasing.  By default
     * antialiasing is requested, but it is not supported by all systems.
     *
     * @memberof Context
     *
     * @returns {Boolean} <code>true</code> if antialiasing is supported.
     */
    Context.prototype.getAntialias = function() {
        return this._antialias;
    };

    /**
     * Returns <code>true</code> if the OES_standard_derivatives extension is supported.  This
     * extension provides access to <code>dFdx<code>, <code>dFdy<code>, and <code>fwidth<code>
     * functions from GLSL.  A shader using these functions still needs to explicitly enable the
     * extension with <code>#extension GL_OES_standard_derivatives : enable</code>.
     *
     * @memberof Context
     *
     * @returns {Boolean} <code>true</code> if OES_standard_derivatives is supported; otherwise, <code>false</code>.
     *
     * @see <a href='http://www.khronos.org/registry/gles/extensions/OES/OES_standard_derivatives.txt'>OES_standard_derivatives</a>
     */
    Context.prototype.getStandardDerivatives = function() {
        return !!this._standardDerivatives;
    };

    /**
     * Returns <code>true</code> if the OES_element_index_uint extension is supported.  This
     * extension allows the use of unsigned int indices, which can improve performance by
     * eliminating batch breaking caused by unsigned short indices.
     *
     * @memberof Context
     *
     * @returns {Boolean} <code>true</code> if OES_element_index_uint is supported; otherwise, <code>false</code>.
     *
     * @see <a href='http://www.khronos.org/registry/webgl/extensions/OES_element_index_uint/'>OES_element_index_uint</a>
     */
    Context.prototype.getElementIndexUint = function() {
        return !!this._elementIndexUint;
    };

    /**
     * Returns <code>true</code> if WEBGL_depth_texture is supported.  This extension provides
     * access to depth textures that, for example, can be attached to framebuffers for shadow mapping.
     *
     * @memberof Context
     *
     * @returns {Boolean} <code>true</code> if WEBGL_depth_texture is supported; otherwise, <code>false</code>.
     *
     * @see <a href='http://www.khronos.org/registry/webgl/extensions/WEBGL_depth_texture/'>WEBGL_depth_texture</a>
     */
    Context.prototype.getDepthTexture = function() {
        return !!this._depthTexture;
    };

    /**
     * Returns <code>true</code> if OES_texture_float is supported.  This extension provides
     * access to floating point textures that, for example, can be attached to framebuffers for high dynamic range.
     *
     * @memberof Context
     *
     * @returns {Boolean} <code>true</code> if OES_texture_float is supported; otherwise, <code>false</code>.
     *
     * @see <a href='http://www.khronos.org/registry/gles/extensions/OES/OES_texture_float.txt'>OES_texture_float</a>
     */
    Context.prototype.getFloatingPointTexture = function() {
        return !!this._textureFloat;
    };

    /**
     * DOC_TBA
     *
     * @memberof Context
     *
     * @returns {Boolean} <code>true</code> if EXT_texture_filter_anisotropic is supported; otherwise, <code>false</code>.
     *
     * @see <a href='http://www.khronos.org/registry/webgl/extensions/EXT_texture_filter_anisotropic/'>EXT_texture_filter_anisotropic</a>
     */
    Context.prototype.getTextureFilterAnisotropic = function() {
        return !!this._textureFilterAnisotropic;
    };

    /**
     * DOC_TBA
     *
     * @memberof Context
     *
     * @see Context#getTextureFilterAnisotropic
     */
    Context.prototype.getMaximumTextureFilterAnisotropy = function() {
        return this._maximumTextureFilterAnisotropy;
    };

    /**
     * Returns <code>true</code> if the OES_vertex_array_object extension is supported.  This
     * extension can improve performance by reducing the overhead of switching vertex arrays.
     * When enabled, this extension is automatically used by {@link VertexArray}.
     *
     * @memberof Context
     *
     * @returns {Boolean} <code>true</code> if OES_vertex_array_object is supported; otherwise, <code>false</code>.
     *
     * @see <a href='http://www.khronos.org/registry/webgl/extensions/OES_vertex_array_object/'>OES_vertex_array_object</a>
     */
    Context.prototype.getVertexArrayObject = function() {
        return !!this._vertexArrayObject;
    };

    /**
     * Returns <code>true</code> if the EXT_frag_depth extension is supported.  This
     * extension provides access to the <code>gl_FragDepthEXT<code> built-in output variable
     * from GLSL fragment shaders.  A shader using these functions still needs to explicitly enable the
     * extension with <code>#extension GL_EXT_frag_depth : enable</code>.
     *
     * @memberof Context
     *
     * @returns {Boolean} <code>true</code> if EXT_frag_depth is supported; otherwise, <code>false</code>.
     *
     * @see <a href='http://www.khronos.org/registry/webgl/extensions/EXT_frag_depth/'>EXT_frag_depth</a>
     */
    Context.prototype.getFragmentDepth = function() {
        return !!this._fragDepth;
    };

    /**
     * DOC_TBA
     *
     * @memberof Context
     *
     * @see Context#setValidateFramebuffer
     */
    Context.prototype.getValidateFramebuffer = function() {
        return this._validateFB;
    };

    /**
     * DOC_TBA
     *
     * @memberof Context
     *
     * @performance DOC_TBA: slow.
     *
     * @see Context#setValidateShaderProgram
     * @see Context#getValidateFramebuffer
     */
    Context.prototype.setValidateFramebuffer = function(value) {
        this._validateFB = value;
    };

    /**
     * DOC_TBA
     *
     * @memberof Context
     *
     * @see Context#setValidateShaderProgram
     */
    Context.prototype.getValidateShaderProgram = function() {
        return this._validateSP;
    };

    /**
     * DOC_TBA
     *
     * @memberof Context
     *
     * @performance DOC_TBA: slow.
     *
     * @see Context#setValidateFramebuffer
     * @see Context#getValidateShaderProgram
     */
    Context.prototype.setValidateShaderProgram = function(value) {
        this._validateSP = value;
    };

    /**
     * DOC_TBA
     *
     * @memberof Context
     *
     * @see Context#setThrowOnWebGLError
     */
    Context.prototype.getThrowOnWebGLError = function() {
        return this._throwOnWebGLError;
    };

    /**
     * DOC_TBA
     *
     * @memberof Context
     *
     * @performance DOC_TBA: slow.
     *
     * @see Context#setValidateFramebuffer
     * @see Context#setValidateShaderProgram
     * @see Context#getThrowOnWebGLError
     */
    Context.prototype.setThrowOnWebGLError = function(value) {
        this._throwOnWebGLError = value;
        this._gl = wrapGL(this._originalGLContext, value ? throwOnError : null);
    };

    /**
     * DOC_TBA
     *
     * @memberof Context
     *
     * @see Context#setLogShaderCompilation
     */
    Context.prototype.getLogShaderCompilation = function() {
        return this._logShaderCompilation;
    };

    /**
     * DOC_TBA
     *
     * @memberof Context
     *
     * @see Context#getLogShaderCompilation
     */
    Context.prototype.setLogShaderCompilation = function(value) {
        this._logShaderCompilation = value;
    };

    /**
     * Returns a 1x1 RGBA texture initialized to [255, 255, 255, 255].  This can
     * be used as a placeholder texture while other textures are downloaded.
     *
     * @returns {Texture}
     *
     * @memberof Context
     */
    Context.prototype.getDefaultTexture = function() {
        if (this._defaultTexture === undefined) {
            this._defaultTexture = this.createTexture2D({
                source : {
                    width : 1,
                    height : 1,
                    arrayBufferView : new Uint8Array([255, 255, 255, 255])
                }
            });
        }

        return this._defaultTexture;
    };

    /**
     * Returns a cube map, where each face is a 1x1 RGBA texture initialized to
     * [255, 255, 255, 255].  This can be used as a placeholder cube map while
     * other cube maps are downloaded.
     *
     * @returns {CubeMap}
     *
     * @memberof Context
     */
    Context.prototype.getDefaultCubeMap = function() {
        if (this._defaultCubeMap === undefined) {
            var face = {
                width : 1,
                height : 1,
                arrayBufferView : new Uint8Array([255, 255, 255, 255])
            };

            this._defaultCubeMap = this.createCubeMap({
                source : {
                    positiveX : face,
                    negativeX : face,
                    positiveY : face,
                    negativeY : face,
                    positiveZ : face,
                    negativeZ : face
                }
            });
        }

        return this._defaultCubeMap;
    };

    /**
     * Returns the drawingBufferWidth of the underlying GL context.
     *
     * @memberof Context
     *
     * @returns {Number} The value in the drawingBufferWidth property of the underlying GL context.
     *
     * @see <a href='https://www.khronos.org/registry/webgl/specs/1.0/#DOM-WebGLRenderingContext-drawingBufferWidth'>drawingBufferWidth</a>
     */
    Context.prototype.getDrawingBufferHeight = function() {
        return this._gl.drawingBufferHeight;
    };

    /**
     * Returns the drawingBufferHeight of the underlying GL context.
     *
     * @memberof Context
     *
     * @returns {Number} The value in the drawingBufferHeight property of the underlying GL context.
     *
     * @see <a href='https://www.khronos.org/registry/webgl/specs/1.0/#DOM-WebGLRenderingContext-drawingBufferHeight'>drawingBufferHeight</a>
     */
    Context.prototype.getDrawingBufferWidth = function() {
        return this._gl.drawingBufferWidth;
    };

    /**
     * Creates a shader program given the GLSL source for a vertex and fragment shader.
     * <br /><br />
     * The vertex and fragment shader are individually compiled, and then linked together
     * to create a shader program.  An exception is thrown if any errors are encountered,
     * as described below.
     * <br /><br />
     * The program's active uniforms and attributes are queried and can be accessed using
     * the returned shader program.  The caller can explicitly define the vertex
     * attribute indices using the optional <code>attributeLocations</code> argument as
     * shown in example two below.
     *
     * @memberof Context
     *
     * @param {String} vertexShaderSource The GLSL source for the vertex shader.
     * @param {String} fragmentShaderSource The GLSL source for the fragment shader.
     * @param {Object} [attributeLocations=undefined] An optional object that maps vertex attribute names to indices for use with vertex arrays.
     *
     * @returns {ShaderProgram} The compiled and linked shader program, ready for use in a draw call.
     *
     * @exception {RuntimeError} Vertex shader failed to compile.
     * @exception {RuntimeError} Fragment shader failed to compile.
     * @exception {RuntimeError} Program failed to link.
     *
     * @see Context#draw
     * @see Context#createVertexArray
     * @see Context#getShaderCache
     * @see <a href='http://www.khronos.org/opengles/sdk/2.0/docs/man/glCreateShader.xml'>glCreateShader</a>
     * @see <a href='http://www.khronos.org/opengles/sdk/2.0/docs/man/glShaderSource.xml'>glShaderSource</a>
     * @see <a href='http://www.khronos.org/opengles/sdk/2.0/docs/man/glCompileShader.xml'>glCompileShader</a>
     * @see <a href='http://www.khronos.org/opengles/sdk/2.0/docs/man/glCreateProgram.xml'>glCreateProgram</a>
     * @see <a href='http://www.khronos.org/opengles/sdk/2.0/docs/man/glAttachShader.xml'>glAttachShader</a>
     * @see <a href='http://www.khronos.org/opengles/sdk/2.0/docs/man/glLinkProgram.xml'>glLinkProgram</a>
     * @see <a href='http://www.khronos.org/opengles/sdk/2.0/docs/man/glGetShaderiv.xml'>glGetShaderiv</a>
     * @see <a href='http://www.khronos.org/opengles/sdk/2.0/docs/man/glGetActiveUniform.xml'>glGetActiveUniform</a>
     * @see <a href='http://www.khronos.org/opengles/sdk/2.0/docs/man/glGetUniformLocation.xml'>glGetUniformLocation</a>
     * @see <a href='http://www.khronos.org/opengles/sdk/2.0/docs/man/glGetUniform.xml'>glGetUniform</a>
     * @see <a href='http://www.khronos.org/opengles/sdk/2.0/docs/man/glBindAttribLocation.xml'>glBindAttribLocation</a>
     * @see <a href='http://www.khronos.org/opengles/sdk/2.0/docs/man/glGetActiveAttrib.xml'>glGetActiveAttrib</a>
     * @see <a href='http://www.khronos.org/opengles/sdk/2.0/docs/man/glGetAttribLocation.xml'>glGetAttribLocation</a>
     *
     * @example
     * // Example 1. Create a shader program allowing the GL to determine
     * // attribute indices.
     * var vs = 'attribute vec4 position; void main() { gl_Position = position; }';
     * var fs = 'void main() { gl_FragColor = vec4(1.0); }';
     * var sp = context.createShaderProgram(vs, fs);
     *
     * ////////////////////////////////////////////////////////////////////////////////
     *
     * // Example 2. Create a shader program with explicit attribute indices.
     * var vs = 'attribute vec4 position;' +
     *          'attribute vec3 normal;' +
     *          'void main() { ... }';
     * var fs = 'void main() { gl_FragColor = vec4(1.0); }';
     * var attributes = {
     *     position : 0,
     *     normal   : 1
     * };
     * sp = context.createShaderProgram(vs, fs, attributes);            *
     */
    Context.prototype.createShaderProgram = function(vertexShaderSource, fragmentShaderSource, attributeLocations) {
        return new ShaderProgram(this._gl, this._logShaderCompilation, vertexShaderSource, fragmentShaderSource, attributeLocations);
    };

    function createBuffer(gl, bufferTarget, typedArrayOrSizeInBytes, usage) {
        var sizeInBytes;

        if (typeof typedArrayOrSizeInBytes === 'number') {
            sizeInBytes = typedArrayOrSizeInBytes;
        } else if (typeof typedArrayOrSizeInBytes === 'object' && typeof typedArrayOrSizeInBytes.byteLength === 'number') {
            sizeInBytes = typedArrayOrSizeInBytes.byteLength;
        } else {
            throw new DeveloperError('typedArrayOrSizeInBytes must be either a typed array or a number.');
        }

        if (sizeInBytes <= 0) {
            throw new DeveloperError('typedArrayOrSizeInBytes must be greater than zero.');
        }

        if (!BufferUsage.validate(usage)) {
            throw new DeveloperError('usage is invalid.');
        }

        var buffer = gl.createBuffer();
        gl.bindBuffer(bufferTarget, buffer);
        gl.bufferData(bufferTarget, typedArrayOrSizeInBytes, usage);
        gl.bindBuffer(bufferTarget, null);

        return new Buffer(gl, bufferTarget, sizeInBytes, usage, buffer);
    }

    /**
     * Creates a vertex buffer, which contains untyped vertex data in GPU-controlled memory.
     * <br /><br />
     * A vertex array defines the actual makeup of a vertex, e.g., positions, normals, texture coordinates,
     * etc., by interpreting the raw data in one or more vertex buffers.
     *
     * @memberof Context
     *
     * @param {ArrayBufferView|Number} typedArrayOrSizeInBytes A typed array containing the data to copy to the buffer, or a <code>Number</code> defining the size of the buffer in bytes.
     * @param {BufferUsage} usage Specifies the expected usage pattern of the buffer.  On some GL implementations, this can significantly affect performance.  See {@link BufferUsage}.
     *
     * @returns {VertexBuffer} The vertex buffer, ready to be attached to a vertex array.
     *
     * @exception {DeveloperError} The size in bytes must be greater than zero.
     * @exception {DeveloperError} Invalid <code>usage</code>.
     *
     * @see Context#createVertexArray
     * @see Context#createIndexBuffer
     * @see <a href='http://www.khronos.org/opengles/sdk/2.0/docs/man/glGenBuffer.xml'>glGenBuffer</a>
     * @see <a href='http://www.khronos.org/opengles/sdk/2.0/docs/man/glBindBuffer.xml'>glBindBuffer</a> with <code>ARRAY_BUFFER</code>
     * @see <a href='http://www.khronos.org/opengles/sdk/2.0/docs/man/glBufferData.xml'>glBufferData</a> with <code>ARRAY_BUFFER</code>
     *
     * @example
     * // Example 1. Create a dynamic vertex buffer 16 bytes in size.
     * var buffer = context.createVertexBuffer(16, BufferUsage.DYNAMIC_DRAW);
     *
     * ////////////////////////////////////////////////////////////////////////////////
     *
     * // Example 2. Create a dynamic vertex buffer from three floating-point values.
     * // The data copied to the vertex buffer is considered raw bytes until it is
     * // interpreted as vertices using a vertex array.
     * var positionBuffer = context.createVertexBuffer(new Float32Array([0, 0, 0]),
     *     BufferUsage.STATIC_DRAW);
     */
    Context.prototype.createVertexBuffer = function(typedArrayOrSizeInBytes, usage) {
        return createBuffer(this._gl, this._gl.ARRAY_BUFFER, typedArrayOrSizeInBytes, usage);
    };

    /**
     * Creates an index buffer, which contains typed indices in GPU-controlled memory.
     * <br /><br />
     * An index buffer can be attached to a vertex array to select vertices for rendering.
     * <code>Context.draw</code> can render using the entire index buffer or a subset
     * of the index buffer defined by an offset and count.
     *
     * @memberof Context
     *
     * @param {ArrayBufferView|Number} typedArrayOrSizeInBytes A typed array containing the data to copy to the buffer, or a <code>Number</code> defining the size of the buffer in bytes.
     * @param {BufferUsage} usage Specifies the expected usage pattern of the buffer.  On some GL implementations, this can significantly affect performance.  See {@link BufferUsage}.
     * @param {IndexDatatype} indexDatatype The datatype of indices in the buffer.
     *
     * @returns {IndexBuffer} The index buffer, ready to be attached to a vertex array.
     *
     * @exception {RuntimeError} IndexDatatype.UNSIGNED_INT requires OES_element_index_uint, which is not supported on this system.
     * @exception {DeveloperError} The size in bytes must be greater than zero.
     * @exception {DeveloperError} Invalid <code>usage</code>.
     * @exception {DeveloperError} Invalid <code>indexDatatype</code>.
     *
     * @see Context#createVertexArray
     * @see Context#createVertexBuffer
     * @see Context#draw
     * @see VertexArray
     * @see <a href='http://www.khronos.org/opengles/sdk/2.0/docs/man/glGenBuffer.xml'>glGenBuffer</a>
     * @see <a href='http://www.khronos.org/opengles/sdk/2.0/docs/man/glBindBuffer.xml'>glBindBuffer</a> with <code>ELEMENT_ARRAY_BUFFER</code>
     * @see <a href='http://www.khronos.org/opengles/sdk/2.0/docs/man/glBufferData.xml'>glBufferData</a> with <code>ELEMENT_ARRAY_BUFFER</code>
     *
     * @example
     * // Example 1. Create a stream index buffer of unsigned shorts that is
     * // 16 bytes in size.
     * var buffer = context.createIndexBuffer(16, BufferUsage.STREAM_DRAW,
     *     IndexDatatype.UNSIGNED_SHORT);
     *
     * ////////////////////////////////////////////////////////////////////////////////
     *
     * // Example 2. Create a static index buffer containing three unsigned shorts.
     * var buffer = context.createIndexBuffer(new Uint16Array([0, 1, 2]),
     *     BufferUsage.STATIC_DRAW, IndexDatatype.UNSIGNED_SHORT)
     */
    Context.prototype.createIndexBuffer = function(typedArrayOrSizeInBytes, usage, indexDatatype) {
        if (!IndexDatatype.validate(indexDatatype)) {
            throw new DeveloperError('Invalid indexDatatype.');
        }

        if ((indexDatatype.value === IndexDatatype.UNSIGNED_INT.value) && !this.getElementIndexUint()) {
            throw new RuntimeError('IndexDatatype.UNSIGNED_INT requires OES_element_index_uint, which is not supported on this system.');
        }

        var bytesPerIndex = indexDatatype.sizeInBytes;

        var gl = this._gl;
        var buffer = createBuffer(gl, gl.ELEMENT_ARRAY_BUFFER, typedArrayOrSizeInBytes, usage);
        var numberOfIndices = buffer.getSizeInBytes() / bytesPerIndex;

        buffer.getIndexDatatype = function() {
            return indexDatatype;
        };

        buffer.getBytesPerIndex = function() {
            return bytesPerIndex;
        };

        buffer.getNumberOfIndices = function() {
            return numberOfIndices;
        };

        return buffer;
    };

    /**
     * Creates a vertex array, which defines the attributes making up a vertex, and contains an optional index buffer
     * to select vertices for rendering.  Attributes are defined using object literals as shown in Example 1 below.
     *
     * @memberof Context
     *
     * @param {Array} [attributes=undefined] An optional array of attributes.
     * @param {IndexBuffer} [indexBuffer=undefined] An optional index buffer.
     *
     * @returns {VertexArray} The vertex array, ready for use with drawing.
     *
     * @exception {DeveloperError} Attribute must have a <code>vertexBuffer</code>.
     * @exception {DeveloperError} Attribute must have a <code>componentsPerAttribute</code>.
     * @exception {DeveloperError} Attribute must have a valid <code>componentDatatype</code> or not specify it.
     * @exception {DeveloperError} Attribute must have a <code>strideInBytes</code> less than or equal to 255 or not specify it.
     * @exception {DeveloperError} Index n is used by more than one attribute.
     *
     * @see Context#createVertexArrayFromGeometry
     * @see Context#createVertexBuffer
     * @see Context#createIndexBuffer
     * @see Context#draw
     *
     * @example
     * // Example 1. Create a vertex array with vertices made up of three floating point
     * // values, e.g., a position, from a single vertex buffer.  No index buffer is used.
     * var positionBuffer = context.createVertexBuffer(12, BufferUsage.STATIC_DRAW);
     * var attributes = [
     *     {
     *         index                  : 0,
     *         enabled                : true,
     *         vertexBuffer           : positionBuffer,
     *         componentsPerAttribute : 3,
     *         componentDatatype      : ComponentDatatype.FLOAT,
     *         normalize              : false,
     *         offsetInBytes          : 0,
     *         strideInBytes          : 0 // tightly packed
     *     }
     * ];
     * var va = context.createVertexArray(attributes);
     *
     * ////////////////////////////////////////////////////////////////////////////////
     *
     * // Example 2. Create a vertex array with vertices from two different vertex buffers.
     * // Each vertex has a three-component position and three-component normal.
     * var positionBuffer = context.createVertexBuffer(12, BufferUsage.STATIC_DRAW);
     * var normalBuffer = context.createVertexBuffer(12, BufferUsage.STATIC_DRAW);
     * var attributes = [
     *     {
     *         index                  : 0,
     *         vertexBuffer           : positionBuffer,
     *         componentsPerAttribute : 3,
     *         componentDatatype      : ComponentDatatype.FLOAT
     *     },
     *     {
     *         index                  : 1,
     *         vertexBuffer           : normalBuffer,
     *         componentsPerAttribute : 3,
     *         componentDatatype      : ComponentDatatype.FLOAT
     *     }
     * ];
     * var va = context.createVertexArray(attributes);
     *
     * ////////////////////////////////////////////////////////////////////////////////
     *
     * // Example 3. Creates the same vertex layout as Example 2 using a single
     * // vertex buffer, instead of two.
     * var buffer = context.createVertexBuffer(24, BufferUsage.STATIC_DRAW);
     * var attributes = [
     *     {
     *         vertexBuffer           : buffer,
     *         componentsPerAttribute : 3,
     *         componentDatatype      : ComponentDatatype.FLOAT,
     *         offsetInBytes          : 0,
     *         strideInBytes          : 24
     *     },
     *     {
     *         vertexBuffer           : buffer,
     *         componentsPerAttribute : 3,
     *         componentDatatype      : ComponentDatatype.FLOAT,
     *         normalize              : true,
     *         offsetInBytes          : 12,
     *         strideInBytes          : 24
     *     }
     * ];
     * var va = context.createVertexArray(attributes);
     */
    Context.prototype.createVertexArray = function(attributes, indexBuffer) {
        return new VertexArray(this._gl, this._vertexArrayObject, attributes, indexBuffer);
    };

    /**
     * DOC_TBA.
     *
     * description.source can be {ImageData}, {HTMLImageElement}, {HTMLCanvasElement}, or {HTMLVideoElement}.
     *
     * @memberof Context
     *
     * @returns {Texture} DOC_TBA.
     *
     * @exception {RuntimeError} When description.pixelFormat is DEPTH_COMPONENT or DEPTH_STENCIL, this WebGL implementation must support WEBGL_depth_texture.
     * @exception {RuntimeError} When description.pixelDatatype is FLOAT, this WebGL implementation must support the OES_texture_float extension.
     * @exception {DeveloperError} description is required.
     * @exception {DeveloperError} description requires a source field to create an initialized texture or width and height fields to create a blank texture.
     * @exception {DeveloperError} Width must be greater than zero.
     * @exception {DeveloperError} Width must be less than or equal to the maximum texture size.
     * @exception {DeveloperError} Height must be greater than zero.
     * @exception {DeveloperError} Height must be less than or equal to the maximum texture size.
     * @exception {DeveloperError} Invalid description.pixelFormat.
     * @exception {DeveloperError} Invalid description.pixelDatatype.
     * @exception {DeveloperError} When description.pixelFormat is DEPTH_COMPONENT, description.pixelDatatype must be UNSIGNED_SHORT or UNSIGNED_INT.
     * @exception {DeveloperError} When description.pixelFormat is DEPTH_STENCIL, description.pixelDatatype must be UNSIGNED_INT_24_8_WEBGL.
     * @exception {DeveloperError} When description.pixelFormat is DEPTH_COMPONENT or DEPTH_STENCIL, source cannot be provided.
     *
     * @see Context#createTexture2DFromFramebuffer
     * @see Context#createCubeMap
     * @see Context#createSampler
     */
    Context.prototype.createTexture2D = function(description) {
        if (!description) {
            throw new DeveloperError('description is required.');
        }

        var width = description.width;
        var height = description.height;
        var source = description.source;
<<<<<<< HEAD

        if (typeof source !== 'undefined') {
            if (typeof width === 'undefined') {
                width = defaultValue(source.videoWidth, source.width);
            }
            if (typeof height === 'undefined') {
                height = defaultValue(source.videoHeight, source.height);
            }
        }
=======
        var width = defined(source) ? source.width : description.width;
        var height = defined(source) ? source.height : description.height;
>>>>>>> fa146922

        if (!defined(width) || !defined(height)) {
            throw new DeveloperError('description requires a source field to create an initialized texture or width and height fields to create a blank texture.');
        }

        if (width <= 0) {
            throw new DeveloperError('Width must be greater than zero.');
        }

        if (width > this._maximumTextureSize) {
            throw new DeveloperError('Width must be less than or equal to the maximum texture size (' + this._maximumTextureSize + ').  Check getMaximumTextureSize().');
        }

        if (height <= 0) {
            throw new DeveloperError('Height must be greater than zero.');
        }

        if (height > this._maximumTextureSize) {
            throw new DeveloperError('Height must be less than or equal to the maximum texture size (' + this._maximumTextureSize + ').  Check getMaximumTextureSize().');
        }

        var pixelFormat = defaultValue(description.pixelFormat, PixelFormat.RGBA);
        if (!PixelFormat.validate(pixelFormat)) {
            throw new DeveloperError('Invalid description.pixelFormat.');
        }

        var pixelDatatype = defaultValue(description.pixelDatatype, PixelDatatype.UNSIGNED_BYTE);
        if (!PixelDatatype.validate(pixelDatatype)) {
            throw new DeveloperError('Invalid description.pixelDatatype.');
        }

        if ((pixelDatatype === PixelDatatype.FLOAT) && !this.getFloatingPointTexture()) {
            throw new RuntimeError('When description.pixelDatatype is FLOAT, this WebGL implementation must support the OES_texture_float extension.');
        }

        if ((pixelFormat === PixelFormat.DEPTH_COMPONENT) &&
            ((pixelDatatype !== PixelDatatype.UNSIGNED_SHORT) && (pixelDatatype !== PixelDatatype.UNSIGNED_INT))) {
            throw new DeveloperError('When description.pixelFormat is DEPTH_COMPONENT, description.pixelDatatype must be UNSIGNED_SHORT or UNSIGNED_INT.');
        }

        if ((pixelFormat === PixelFormat.DEPTH_STENCIL) && (pixelDatatype !== PixelDatatype.UNSIGNED_INT_24_8_WEBGL)) {
            throw new DeveloperError('When description.pixelFormat is DEPTH_STENCIL, description.pixelDatatype must be UNSIGNED_INT_24_8_WEBGL.');
        }

        if (PixelFormat.isDepthFormat(pixelFormat)) {
            if (source) {
                throw new DeveloperError('When description.pixelFormat is DEPTH_COMPONENT or DEPTH_STENCIL, source cannot be provided.');
            }

            if (!this.getDepthTexture()) {
                throw new RuntimeError('When description.pixelFormat is DEPTH_COMPONENT or DEPTH_STENCIL, this WebGL implementation must support WEBGL_depth_texture.  Check getDepthTexture().');
            }
        }

        // Use premultiplied alpha for opaque textures should perform better on Chrome:
        // http://media.tojicode.com/webglCamp4/#20
        var preMultiplyAlpha = description.preMultiplyAlpha || pixelFormat === PixelFormat.RGB || pixelFormat === PixelFormat.LUMINANCE;
        var flipY = defaultValue(description.flipY, true);

        var gl = this._gl;
        var textureTarget = gl.TEXTURE_2D;
        var texture = gl.createTexture();

        gl.activeTexture(gl.TEXTURE0);
        gl.bindTexture(textureTarget, texture);

        if (source) {
            // TODO: _gl.pixelStorei(_gl._UNPACK_ALIGNMENT, 4);
            gl.pixelStorei(gl.UNPACK_PREMULTIPLY_ALPHA_WEBGL, preMultiplyAlpha);
            gl.pixelStorei(gl.UNPACK_FLIP_Y_WEBGL, flipY);

            if (source.arrayBufferView) {
                // Source: typed array
                gl.texImage2D(textureTarget, 0, pixelFormat, width, height, 0, pixelFormat, pixelDatatype, source.arrayBufferView);
            } else {
                // Source: ImageData, HTMLImageElement, HTMLCanvasElement, or HTMLVideoElement
                gl.texImage2D(textureTarget, 0, pixelFormat, pixelFormat, pixelDatatype, source);
            }
        } else {
            gl.texImage2D(textureTarget, 0, pixelFormat, width, height, 0, pixelFormat, pixelDatatype, null);
        }
        gl.bindTexture(textureTarget, null);

        return new Texture(gl, this._textureFilterAnisotropic, textureTarget, texture, pixelFormat, pixelDatatype, width, height, preMultiplyAlpha, flipY);
    };

    /**
     * Creates a texture, and copies a subimage of the framebuffer to it.  When called without arguments,
     * the texture is the same width and height as the framebuffer and contains its contents.
     *
     * @memberof Context
     *
     * @param {PixelFormat} [pixelFormat=PixelFormat.RGB] The texture's internal pixel format.
     * @param {PixelFormat} [framebufferXOffset=0] An offset in the x direction in the framebuffer where copying begins from.
     * @param {PixelFormat} [framebufferYOffset=0] An offset in the y direction in the framebuffer where copying begins from.
     * @param {PixelFormat} [width=canvas.clientWidth] The width of the texture in texels.
     * @param {PixelFormat} [height=canvas.clientHeight] The height of the texture in texels.
     *
     * @returns {Texture} A texture with contents from the framebuffer.
     *
     * @exception {DeveloperError} Invalid pixelFormat.
     * @exception {DeveloperError} pixelFormat cannot be DEPTH_COMPONENT or DEPTH_STENCIL.
     * @exception {DeveloperError} framebufferXOffset must be greater than or equal to zero.
     * @exception {DeveloperError} framebufferYOffset must be greater than or equal to zero.
     * @exception {DeveloperError} framebufferXOffset + width must be less than or equal to getCanvas().clientWidth.
     * @exception {DeveloperError} framebufferYOffset + height must be less than or equal to getCanvas().clientHeight.
     *
     * @see Context#createTexture2D
     * @see Context#createCubeMap
     * @see Context#createSampler
     *
     * @example
     * // Create a texture with the contents of the framebuffer.
     * var t = context.createTexture2DFromFramebuffer();
     */
    Context.prototype.createTexture2DFromFramebuffer = function(pixelFormat, framebufferXOffset, framebufferYOffset, width, height) {
        var gl = this._gl;

        pixelFormat = defaultValue(pixelFormat, PixelFormat.RGB);
        framebufferXOffset = defaultValue(framebufferXOffset, 0);
        framebufferYOffset = defaultValue(framebufferYOffset, 0);
        width = defaultValue(width, gl.drawingBufferWidth);
        height = defaultValue(height, gl.drawingBufferHeight);

        if (!PixelFormat.validate(pixelFormat)) {
            throw new DeveloperError('Invalid pixelFormat.');
        }

        if (PixelFormat.isDepthFormat(pixelFormat)) {
            throw new DeveloperError('pixelFormat cannot be DEPTH_COMPONENT or DEPTH_STENCIL.');
        }

        if (framebufferXOffset < 0) {
            throw new DeveloperError('framebufferXOffset must be greater than or equal to zero.');
        }

        if (framebufferYOffset < 0) {
            throw new DeveloperError('framebufferYOffset must be greater than or equal to zero.');
        }

        if (framebufferXOffset + width > gl.drawingBufferWidth) {
            throw new DeveloperError('framebufferXOffset + width must be less than or equal to drawingBufferWidth');
        }

        if (framebufferYOffset + height > gl.drawingBufferHeight) {
            throw new DeveloperError('framebufferYOffset + height must be less than or equal to drawingBufferHeight.');
        }

        var textureTarget = gl.TEXTURE_2D;
        var texture = gl.createTexture();

        gl.activeTexture(gl.TEXTURE0);
        gl.bindTexture(textureTarget, texture);
        gl.copyTexImage2D(textureTarget, 0, pixelFormat, framebufferXOffset, framebufferYOffset, width, height, 0);
        gl.bindTexture(textureTarget, null);

        return new Texture(gl, this._textureFilterAnisotropic, textureTarget, texture, pixelFormat, undefined, width, height);
    };

    /**
     * Creates a new texture atlas with this context.
     *
     * @memberof Context
     *
     * @param {PixelFormat} [description.pixelFormat = PixelFormat.RGBA] The pixel format of the texture.
     * @param {Number} [description.borderWidthInPixels = 1] The amount of spacing between adjacent images in pixels.
     * @param {Cartesian2} [description.initialSize = new Cartesian2(16.0, 16.0)] The initial side lengths of the texture.
     * @param {Array} [description.images=undefined] Array of {@link Image} to be added to the atlas. Same as calling addImages(images).
     * @param {Image} [description.image=undefined] Single image to be added to the atlas. Same as calling addImage(image).
     *
     * @returns {TextureAtlas} The new texture atlas.
     *
     * @see TextureAtlas
     */
    Context.prototype.createTextureAtlas = function(description) {
        description = description || {};
        description.context = this;
        return new TextureAtlas(description);
    };

    /**
     * DOC_TBA.
     *
     * description.source can be {ImageData}, {HTMLImageElement}, {HTMLCanvasElement}, or {HTMLVideoElement}.
     *
     * @memberof Context
     *
     * @returns {CubeMap} DOC_TBA.
     *
     * @exception {RuntimeError} When description.pixelDatatype is FLOAT, this WebGL implementation must support the OES_texture_float extension.
     * @exception {DeveloperError} description is required.
     * @exception {DeveloperError} description.source requires positiveX, negativeX, positiveY, negativeY, positiveZ, and negativeZ faces.
     * @exception {DeveloperError} Each face in description.sources must have the same width and height.
     * @exception {DeveloperError} description requires a source field to create an initialized cube map or width and height fields to create a blank cube map.
     * @exception {DeveloperError} Width must equal height.
     * @exception {DeveloperError} Width and height must be greater than zero.
     * @exception {DeveloperError} Width and height must be less than or equal to the maximum cube map size.
     * @exception {DeveloperError} Invalid description.pixelFormat.
     * @exception {DeveloperError} description.pixelFormat cannot be DEPTH_COMPONENT or DEPTH_STENCIL.
     * @exception {DeveloperError} Invalid description.pixelDatatype.
     *
     * @see Context#createTexture2D
     * @see Context#createTexture2DFromFramebuffer
     * @see Context#createSampler
     */
    Context.prototype.createCubeMap = function(description) {
        if (!description) {
            throw new DeveloperError('description is required.');
        }

        var source = description.source;
        var width;
        var height;

        if (source) {
            var faces = [source.positiveX, source.negativeX, source.positiveY, source.negativeY, source.positiveZ, source.negativeZ];

            if (!faces[0] || !faces[1] || !faces[2] || !faces[3] || !faces[4] || !faces[5]) {
                throw new DeveloperError('description.source requires positiveX, negativeX, positiveY, negativeY, positiveZ, and negativeZ faces.');
            }

            width = faces[0].width;
            height = faces[0].height;

            for ( var i = 1; i < 6; ++i) {
                if ((Number(faces[i].width) !== width) || (Number(faces[i].height) !== height)) {
                    throw new DeveloperError('Each face in description.source must have the same width and height.');
                }
            }
        } else {
            width = description.width;
            height = description.height;
        }

        if (!defined(width) || !defined(height)) {
            throw new DeveloperError('description requires a source field to create an initialized cube map or width and height fields to create a blank cube map.');
        }

        if (width !== height) {
            throw new DeveloperError('Width must equal height.');
        }

        var size = width;

        if (size <= 0) {
            throw new DeveloperError('Width and height must be greater than zero.');
        }

        if (size > this._maximumCubeMapSize) {
            throw new DeveloperError('Width and height must be less than or equal to the maximum cube map size (' + this._maximumCubeMapSize + ').  Check getMaximumCubeMapSize().');
        }

        var pixelFormat = defaultValue(description.pixelFormat, PixelFormat.RGBA);
        if (!PixelFormat.validate(pixelFormat)) {
            throw new DeveloperError('Invalid description.pixelFormat.');
        }

        if (PixelFormat.isDepthFormat(pixelFormat)) {
            throw new DeveloperError('description.pixelFormat cannot be DEPTH_COMPONENT or DEPTH_STENCIL.');
        }

        var pixelDatatype = defaultValue(description.pixelDatatype, PixelDatatype.UNSIGNED_BYTE);
        if (!PixelDatatype.validate(pixelDatatype)) {
            throw new DeveloperError('Invalid description.pixelDatatype.');
        }

        if ((pixelDatatype === PixelDatatype.FLOAT) && !this.getFloatingPointTexture()) {
            throw new RuntimeError('When description.pixelDatatype is FLOAT, this WebGL implementation must support the OES_texture_float extension.');
        }

        // Use premultiplied alpha for opaque textures should perform better on Chrome:
        // http://media.tojicode.com/webglCamp4/#20
        var preMultiplyAlpha = description.preMultiplyAlpha || ((pixelFormat === PixelFormat.RGB) || (pixelFormat === PixelFormat.LUMINANCE));
        var flipY = defaultValue(description.flipY, true);

        var gl = this._gl;
        var textureTarget = gl.TEXTURE_CUBE_MAP;
        var texture = gl.createTexture();

        gl.activeTexture(gl.TEXTURE0);
        gl.bindTexture(textureTarget, texture);

        function createFace(target, sourceFace) {
            if (sourceFace.arrayBufferView) {
                gl.texImage2D(target, 0, pixelFormat, size, size, 0, pixelFormat, pixelDatatype, sourceFace.arrayBufferView);
            } else {
                gl.texImage2D(target, 0, pixelFormat, pixelFormat, pixelDatatype, sourceFace);
            }
        }

        if (source) {
            // TODO: _gl.pixelStorei(_gl._UNPACK_ALIGNMENT, 4);
            gl.pixelStorei(gl.UNPACK_PREMULTIPLY_ALPHA_WEBGL, preMultiplyAlpha);
            gl.pixelStorei(gl.UNPACK_FLIP_Y_WEBGL, flipY);

            createFace(gl.TEXTURE_CUBE_MAP_POSITIVE_X, source.positiveX);
            createFace(gl.TEXTURE_CUBE_MAP_NEGATIVE_X, source.negativeX);
            createFace(gl.TEXTURE_CUBE_MAP_POSITIVE_Y, source.positiveY);
            createFace(gl.TEXTURE_CUBE_MAP_NEGATIVE_Y, source.negativeY);
            createFace(gl.TEXTURE_CUBE_MAP_POSITIVE_Z, source.positiveZ);
            createFace(gl.TEXTURE_CUBE_MAP_NEGATIVE_Z, source.negativeZ);
        } else {
            gl.texImage2D(gl.TEXTURE_CUBE_MAP_POSITIVE_X, 0, pixelFormat, size, size, 0, pixelFormat, pixelDatatype, null);
            gl.texImage2D(gl.TEXTURE_CUBE_MAP_NEGATIVE_X, 0, pixelFormat, size, size, 0, pixelFormat, pixelDatatype, null);
            gl.texImage2D(gl.TEXTURE_CUBE_MAP_POSITIVE_Y, 0, pixelFormat, size, size, 0, pixelFormat, pixelDatatype, null);
            gl.texImage2D(gl.TEXTURE_CUBE_MAP_NEGATIVE_Y, 0, pixelFormat, size, size, 0, pixelFormat, pixelDatatype, null);
            gl.texImage2D(gl.TEXTURE_CUBE_MAP_POSITIVE_Z, 0, pixelFormat, size, size, 0, pixelFormat, pixelDatatype, null);
            gl.texImage2D(gl.TEXTURE_CUBE_MAP_NEGATIVE_Z, 0, pixelFormat, size, size, 0, pixelFormat, pixelDatatype, null);
        }
        gl.bindTexture(textureTarget, null);

        return new CubeMap(gl, this._textureFilterAnisotropic, textureTarget, texture, pixelFormat, pixelDatatype, size, preMultiplyAlpha, flipY);
    };

    /**
     * Creates a framebuffer with optional initial color, depth, and stencil attachments.
     * Framebuffers are used for render-to-texture effects; they allow us to render to
     * a texture in one pass, and read from it in a later pass.
     *
     * @memberof Context
     *
     * @param {Object} [description] The initial framebuffer attachments as shown in Example 2.  The possible properties are <code>colorTexture</code>, <code>colorRenderbuffer</code>, <code>depthTexture</code>, <code>depthRenderbuffer</code>, <code>stencilRenderbuffer</code>, <code>depthStencilTexture</code>, and <code>depthStencilRenderbuffer</code>.
     *
     * @returns {Framebuffer} The created framebuffer.
     *
     * @exception {DeveloperError} Cannot have both a color texture and color renderbuffer attachment.
     * @exception {DeveloperError} Cannot have both a depth texture and depth renderbuffer attachment.
     * @exception {DeveloperError} Cannot have both a depth-stencil texture and depth-stencil renderbuffer attachment.
     * @exception {DeveloperError} Cannot have both a depth and depth-stencil renderbuffer.
     * @exception {DeveloperError} Cannot have both a stencil and depth-stencil renderbuffer.
     * @exception {DeveloperError} Cannot have both a depth and stencil renderbuffer.
     * @exception {DeveloperError} The color-texture pixel-format must be a color format.
     * @exception {DeveloperError} The depth-texture pixel-format must be DEPTH_COMPONENT.
     * @exception {DeveloperError} The depth-stencil-texture pixel-format must be DEPTH_STENCIL.
     *
     * @see Context#createTexture2D
     * @see Context#createCubeMap
     * @see Context#createRenderbuffer
     *
     * @example
     * // Example 1. Create a framebuffer with no initial attachments,
     * // and then add a color-texture attachment.
     * var framebuffer = context.createFramebuffer();
     * framebuffer.setColorTexture(context.createTexture2D({
     *     width : 256,
     *     height : 256,
     * }));
     *
     * //////////////////////////////////////////////////////////////////
     *
     * // Example 2. Create a framebuffer with color and depth texture attachments.
     * var width = context.getCanvas().clientWidth;
     * var height = context.getCanvas().clientHeight;
     * var framebuffer = context.createFramebuffer({
     *   colorTexture : context.createTexture2D({
     *     width : width,
     *     height : height,
     *     pixelFormat : PixelFormat.RGBA
     *   }),
     *   depthTexture : context.createTexture2D({
     *     width : width,
     *     height : height,
     *     pixelFormat : PixelFormat.DEPTH_COMPONENT,
     *     pixelDatatype : PixelDatatype.UNSIGNED_SHORT
     *   })
     * });
     */
    Context.prototype.createFramebuffer = function(description) {
        return new Framebuffer(this._gl, description);
    };

    /**
     * DOC_TBA.
     *
     * @memberof Context
     *
     * @param {Object} [description] DOC_TBA.
     *
     * @returns {createRenderbuffer} DOC_TBA.
     *
     * @exception {DeveloperError} Invalid format.
     * @exception {DeveloperError} Width must be greater than zero.
     * @exception {DeveloperError} Width must be less than or equal to the maximum renderbuffer size.
     * @exception {DeveloperError} Height must be greater than zero.
     * @exception {DeveloperError} Height must be less than or equal to the maximum renderbuffer size.
     *
     * @see Context#createFramebuffer
     */
    Context.prototype.createRenderbuffer = function(description) {
        var gl = this._gl;

        description = defaultValue(description, defaultValue.EMPTY_OBJECT);
        var format = defaultValue(description.format, RenderbufferFormat.RGBA4);
        var width = defined(description.width) ? description.width : gl.drawingBufferWidth;
        var height = defined(description.height) ? description.height : gl.drawingBufferHeight;

        if (!RenderbufferFormat.validate(format)) {
            throw new DeveloperError('Invalid format.');
        }

        if (width <= 0) {
            throw new DeveloperError('Width must be greater than zero.');
        }

        if (width > this.getMaximumRenderbufferSize()) {
            throw new DeveloperError('Width must be less than or equal to the maximum renderbuffer size (' + this.getMaximumRenderbufferSize() + ').  Check getMaximumRenderbufferSize().');
        }

        if (height <= 0) {
            throw new DeveloperError('Height must be greater than zero.');
        }

        if (height > this.getMaximumRenderbufferSize()) {
            throw new DeveloperError('Height must be less than or equal to the maximum renderbuffer size (' + this.getMaximumRenderbufferSize() + ').  Check getMaximumRenderbufferSize().');
        }

        return new Renderbuffer(gl, format, width, height);
    };

    var nextRenderStateId = 0;
    var renderStateCache = {};

    /**
     * Validates and then finds or creates an immutable render state, which defines the pipeline
     * state for a {@link DrawCommand} or {@link ClearCommand}.  All inputs states are optional.  Omitted states
     * use the defaults shown in the example below.
     *
     * @memberof Context
     *
     * @param {Object} [renderState=undefined] The states defining the render state as shown in the example below.
     *
     * @exception {RuntimeError} renderState.lineWidth is out of range.
     * @exception {DeveloperError} Invalid renderState.frontFace.
     * @exception {DeveloperError} Invalid renderState.cull.face.
     * @exception {DeveloperError} scissorTest.rectangle.width and scissorTest.rectangle.height must be greater than or equal to zero.
     * @exception {DeveloperError} renderState.depthRange.near can't be greater than renderState.depthRange.far.
     * @exception {DeveloperError} renderState.depthRange.near must be greater than or equal to zero.
     * @exception {DeveloperError} renderState.depthRange.far must be less than or equal to zero.
     * @exception {DeveloperError} Invalid renderState.depthTest.func.
     * @exception {DeveloperError} renderState.blending.color components must be greater than or equal to zero and less than or equal to one
     * @exception {DeveloperError} Invalid renderState.blending.equationRgb.
     * @exception {DeveloperError} Invalid renderState.blending.equationAlpha.
     * @exception {DeveloperError} Invalid renderState.blending.functionSourceRgb.
     * @exception {DeveloperError} Invalid renderState.blending.functionSourceAlpha.
     * @exception {DeveloperError} Invalid renderState.blending.functionDestinationRgb.
     * @exception {DeveloperError} Invalid renderState.blending.functionDestinationAlpha.
     * @exception {DeveloperError} Invalid renderState.stencilTest.frontFunction.
     * @exception {DeveloperError} Invalid renderState.stencilTest.backFunction.
     * @exception {DeveloperError} Invalid renderState.stencilTest.frontOperation.fail.
     * @exception {DeveloperError} Invalid renderState.stencilTest.frontOperation.zFail.
     * @exception {DeveloperError} Invalid renderState.stencilTest.frontOperation.zPass.
     * @exception {DeveloperError} Invalid renderState.stencilTest.backOperation.fail.
     * @exception {DeveloperError} Invalid renderState.stencilTest.backOperation.zFail.
     * @exception {DeveloperError} Invalid renderState.stencilTest.backOperation.zPass.
     * @exception {DeveloperError} renderState.viewport.width must be greater than or equal to zero.
     * @exception {DeveloperError} renderState.viewport.width must be less than or equal to the maximum viewport width.
     * @exception {DeveloperError} renderState.viewport.height must be greater than or equal to zero.
     * @exception {DeveloperError} renderState.viewport.height must be less than or equal to the maximum viewport height.
     *
     * @example
     * var defaults = {
     *     frontFace : WindingOrder.COUNTER_CLOCKWISE,
     *     cull : {
     *         enabled : false,
     *         face : CullFace.BACK
     *     },
     *     lineWidth : 1,
     *     polygonOffset : {
     *         enabled : false,
     *         factor : 0,
     *         units : 0
     *     },
     *     scissorTest : {
     *         enabled : false,
     *         rectangle : {
     *             x : 0,
     *             y : 0,
     *             width : 0,
     *             height : 0
     *         }
     *     },
     *     depthRange : {
     *         near : 0,
     *         far : 1
     *     },
     *     depthTest : {
     *         enabled : false,
     *         func : DepthFunction.LESS
     *      },
     *     colorMask : {
     *         red : true,
     *         green : true,
     *         blue : true,
     *         alpha : true
     *     },
     *     depthMask : true,
     *     stencilMask : ~0,
     *     blending : {
     *         enabled : false,
     *         color : {
     *             red : 0.0,
     *             green : 0.0,
     *             blue : 0.0,
     *             alpha : 0.0
     *         },
     *         equationRgb : BlendEquation.ADD,
     *         equationAlpha : BlendEquation.ADD,
     *         functionSourceRgb : BlendFunction.ONE,
     *         functionSourceAlpha : BlendFunction.ONE,
     *         functionDestinationRgb : BlendFunction.ZERO,
     *         functionDestinationAlpha : BlendFunction.ZERO
     *     },
     *     stencilTest : {
     *         enabled : false,
     *         frontFunction : StencilFunction.ALWAYS,
     *         backFunction : StencilFunction.ALWAYS,
     *         reference : 0,
     *         mask : ~0,
     *         frontOperation : {
     *             fail : StencilOperation.KEEP,
     *             zFail : StencilOperation.KEEP,
     *             zPass : StencilOperation.KEEP
     *         },
     *         backOperation : {
     *             fail : StencilOperation.KEEP,
     *             zFail : StencilOperation.KEEP,
     *             zPass : StencilOperation.KEEP
     *         }
     *     },
     *     sampleCoverage : {
     *         enabled : false,
     *         value : 1.0,
     *         invert : false
     *      },
     *     dither : true
     * };
     *
     * // Same as just context.createRenderState().
     * var rs = context.createRenderState(defaults);
     *
     * @see DrawCommand
     * @see ClearCommand
     */
    Context.prototype.createRenderState = function(renderState) {
        var partialKey = JSON.stringify(renderState);
        var cachedState = renderStateCache[partialKey];
        if (defined(cachedState)) {
            return cachedState;
        }

        // Cache miss.  Fully define render state and try again.
        var states = new RenderState(this, renderState);
        var fullKey = JSON.stringify(states);
        cachedState = renderStateCache[fullKey];
        if (!defined(cachedState)) {
            states.id = nextRenderStateId++;

            cachedState = states;

            // Cache full render state.  Multiple partially defined render states may map to this.
            renderStateCache[fullKey] = cachedState;
        }

        // Cache partial render state so we can skip validation on a cache hit for a partially defined render state
        renderStateCache[partialKey] = cachedState;

        return cachedState;
    };

    /**
     * DOC_TBA
     *
     * @memberof Context
     *
     * @exception {DeveloperError} Invalid sampler.wrapS.
     * @exception {DeveloperError} Invalid sampler.wrapT.
     * @exception {DeveloperError} Invalid sampler.minificationFilter.
     * @exception {DeveloperError} Invalid sampler.magnificationFilter.
     *
     * @see Context#createTexture2D
     * @see Context#createCubeMap
     */
    Context.prototype.createSampler = function(sampler) {
        var s = {
            wrapS : sampler.wrapS || TextureWrap.CLAMP_TO_EDGE,
            wrapT : sampler.wrapT || TextureWrap.CLAMP_TO_EDGE,
            minificationFilter : sampler.minificationFilter || TextureMinificationFilter.LINEAR,
            magnificationFilter : sampler.magnificationFilter || TextureMagnificationFilter.LINEAR,
            maximumAnisotropy : (defined(sampler.maximumAnisotropy)) ? sampler.maximumAnisotropy : 1.0
        };

        if (!TextureWrap.validate(s.wrapS)) {
            throw new DeveloperError('Invalid sampler.wrapS.');
        }

        if (!TextureWrap.validate(s.wrapT)) {
            throw new DeveloperError('Invalid sampler.wrapT.');
        }

        if (!TextureMinificationFilter.validate(s.minificationFilter)) {
            throw new DeveloperError('Invalid sampler.minificationFilter.');
        }

        if (!TextureMagnificationFilter.validate(s.magnificationFilter)) {
            throw new DeveloperError('Invalid sampler.magnificationFilter.');
        }

        if (s.maximumAnisotropy < 1.0) {
            throw new DeveloperError('sampler.maximumAnisotropy must be greater than or equal to one.');
        }

        return s;
    };

    Context.prototype._validateFramebuffer = function(framebuffer) {
        if (this._validateFB) {
            var gl = this._gl;
            var status = gl.checkFramebufferStatus(gl.FRAMEBUFFER);

            if (status !== gl.FRAMEBUFFER_COMPLETE) {
                var message;

                switch (status) {
                case gl.FRAMEBUFFER_INCOMPLETE_ATTACHMENT:
                    message = 'Framebuffer is not complete.  Incomplete attachment: at least one attachment point with a renderbuffer or texture attached has its attached object no longer in existence or has an attached image with a width or height of zero, or the color attachment point has a non-color-renderable image attached, or the depth attachment point has a non-depth-renderable image attached, or the stencil attachment point has a non-stencil-renderable image attached.  Color-renderable formats include GL_RGBA4, GL_RGB5_A1, and GL_RGB565. GL_DEPTH_COMPONENT16 is the only depth-renderable format. GL_STENCIL_INDEX8 is the only stencil-renderable format.';
                    break;
                case gl.FRAMEBUFFER_INCOMPLETE_DIMENSIONS:
                    message = 'Framebuffer is not complete.  Incomplete dimensions: not all attached images have the same width and height.';
                    break;
                case gl.FRAMEBUFFER_INCOMPLETE_MISSING_ATTACHMENT:
                    message = 'Framebuffer is not complete.  Missing attachment: no images are attached to the framebuffer.';
                    break;
                case gl.FRAMEBUFFER_UNSUPPORTED:
                    message = 'Framebuffer is not complete.  Unsupported: the combination of internal formats of the attached images violates an implementation-dependent set of restrictions.';
                    break;
                }

                throw new DeveloperError(message);
            }
        }
    };

    function applyRenderState(context, renderState, passState) {
        var previousState = context._currentRenderState;
        if (previousState !== renderState) {
            context._currentRenderState = renderState;
            RenderState.partialApply(context._gl, previousState, renderState, passState);
         }
         // else same render state as before so state is already applied.
    }

    var defaultClearCommand = new ClearCommand();

    /**
     * Executes the specified clear command.
     *
     * @memberof Context
     *
     * @param {ClearCommand} [clearCommand] The command with which to clear.
     * @param {PassState} [passState] The state for the current rendering pass.
     *
     * @memberof Context
     *
     * @see ClearCommand
     */
    Context.prototype.clear = function(clearCommand, passState) {
        clearCommand = defaultValue(clearCommand, defaultClearCommand);
        passState = defaultValue(passState, this._defaultPassState);

        var gl = this._gl;
        var bitmask = 0;

        var c = clearCommand.color;
        var d = clearCommand.depth;
        var s = clearCommand.stencil;

        if (defined(c)) {
            if (!Color.equals(this._clearColor, c)) {
                Color.clone(c, this._clearColor);
                gl.clearColor(c.red, c.green, c.blue, c.alpha);
            }
            bitmask |= gl.COLOR_BUFFER_BIT;
        }

        if (defined(d)) {
            if (d !== this._clearDepth) {
                this._clearDepth = d;
                gl.clearDepth(d);
            }
            bitmask |= gl.DEPTH_BUFFER_BIT;
        }

        if (defined(s)) {
            if (s !== this._clearStencil) {
                this._clearStencil = s;
                gl.clearStencil(s);
            }
            bitmask |= gl.STENCIL_BUFFER_BIT;
        }

        var rs = defaultValue(clearCommand.renderState, this._defaultRenderState);
        applyRenderState(this, rs, passState);

        // The command's framebuffer takes presidence over the pass' framebuffer, e.g., for off-screen rendering.
        var framebuffer = defaultValue(clearCommand.framebuffer, passState.framebuffer);

        if (defined(framebuffer)) {
            framebuffer._bind();
            this._validateFramebuffer(framebuffer);
        }

        gl.clear(bitmask);

        if (defined(framebuffer)) {
            framebuffer._unBind();
        }
    };

    /**
     * Executes the specified draw command.
     *
     * @memberof Context
     *
     * @param {DrawCommand} drawCommand The command with which to draw.
     * @param {PassState} [passState] The state for the current rendering pass
     *
     * @memberof Context
     *
     * @exception {DeveloperError} drawCommand is required.
     * @exception {DeveloperError} drawCommand.primitiveType is required and must be valid.
     * @exception {DeveloperError} drawCommand.shaderProgram is required.
     * @exception {DeveloperError} drawCommand.vertexArray is required.
     * @exception {DeveloperError} drawCommand.offset must be omitted or greater than or equal to zero.
     * @exception {DeveloperError} Program validation failed.
     * @exception {DeveloperError} Framebuffer is not complete.
     *
     * @example
     * // Example 1.  Draw a single triangle specifying only required arguments
     * context.draw({
     *     primitiveType : PrimitiveType.TRIANGLES,
     *     shaderProgram : sp,
     *     vertexArray   : va,
     * });
     *
     * ////////////////////////////////////////////////////////////////////////////////
     *
     * // Example 2.  Draw a single triangle specifying every argument
     * context.draw({
     *     primitiveType : PrimitiveType.TRIANGLES,
     *     offset        : 0,
     *     count         : 3,
     *     framebuffer   : fb,
     *     shaderProgram : sp,
     *     vertexArray   : va,
     *     renderState   : rs
     * });
     *
     * @see Context#createShaderProgram
     * @see Context#createVertexArray
     * @see Context#createFramebuffer
     * @see Context#createRenderState
     */
    Context.prototype.draw = function(drawCommand, passState) {
        passState = defaultValue(passState, this._defaultPassState);
        this.beginDraw(drawCommand, passState);
        this.continueDraw(drawCommand);
        this.endDraw();
    };

    /**
     * DOC_TBA
     *
     * @memberof Context
     */
    Context.prototype.beginDraw = function(command, passState) {
        if (!defined(command)) {
            throw new DeveloperError('command is required.');
        }

        if (!defined(command.shaderProgram)) {
            throw new DeveloperError('command.shaderProgram is required.');
        }

        // The command's framebuffer takes presidence over the pass' framebuffer, e.g., for off-screen rendering.
        var framebuffer = defaultValue(command.framebuffer, passState.framebuffer);
        var sp = command.shaderProgram;
        var rs = (defined(command.renderState)) ? command.renderState : this._defaultRenderState;

        if ((defined(framebuffer)) && rs.depthTest) {
            if (rs.depthTest.enabled && !framebuffer.hasDepthAttachment()) {
                throw new DeveloperError('The depth test can not be enabled (command.renderState.depthTest.enabled) because the framebuffer (command.framebuffer) does not have a depth or depth-stencil renderbuffer.');
            }
        }

        ///////////////////////////////////////////////////////////////////////

        applyRenderState(this, rs, passState);

        if (defined(framebuffer)) {
            framebuffer._bind();
            this._validateFramebuffer(framebuffer);
        }
        sp._bind();

        this._currentFramebuffer = framebuffer;
        this._currentSp = sp;
        this._maxFrameTextureUnitIndex = Math.max(this._maxFrameTextureUnitIndex, sp.maximumTextureUnitIndex);
    };

    /**
     * DOC_TBA
     *
     * @memberof Context
     */
    Context.prototype.continueDraw = function(command) {
        var sp = this._currentSp;
        if (!defined(sp)) {
            throw new DeveloperError('beginDraw must be called before continueDraw.');
        }

        if (!defined(command)) {
            throw new DeveloperError('command is required.');
        }

        var primitiveType = command.primitiveType;
        if (!PrimitiveType.validate(primitiveType)) {
            throw new DeveloperError('command.primitiveType is required and must be valid.');
        }

        if (!defined(command.vertexArray)) {
            throw new DeveloperError('command.vertexArray is required.');
        }

        var va = command.vertexArray;
        var indexBuffer = va.getIndexBuffer();

        var offset = command.offset;
        var count = command.count;
        var hasIndexBuffer = defined(indexBuffer);

        if (hasIndexBuffer) {
            offset = (offset || 0) * indexBuffer.getBytesPerIndex(); // in bytes
            count = count || indexBuffer.getNumberOfIndices();
        } else {
            offset = offset || 0; // in vertices
            count = count || va._getNumberOfVertices();
        }

        if (offset < 0) {
            throw new DeveloperError('command.offset must be omitted or greater than or equal to zero.');
        }

        if (count > 0) {
            this._us.setModel(defaultValue(command.modelMatrix, Matrix4.IDENTITY));
            sp._setUniforms(command.uniformMap, this._us, this._validateSP);

            va._bind();

            if (hasIndexBuffer) {
                this._gl.drawElements(primitiveType.value, count, indexBuffer.getIndexDatatype().value, offset);
            } else {
                this._gl.drawArrays(primitiveType.value, offset, count);
            }

            va._unBind();
        }
    };

    /**
     * DOC_TBA
     *
     * @memberof Context
     */
    Context.prototype.endDraw = function() {
        if (defined(this._currentFramebuffer)) {
            this._currentFramebuffer._unBind();
            this._currentFramebuffer = undefined;
        }
        this._currentSp = undefined;
    };

    /**
     * @private
     */
    Context.prototype.endFrame = function() {
        var gl = this._gl;
        gl.useProgram(null);

        var length = this._maxFrameTextureUnitIndex;
        this._maxFrameTextureUnitIndex = 0;

        for (var i = 0; i < length; ++i) {
            gl.activeTexture(gl.TEXTURE0 + i);
            gl.bindTexture(gl.TEXTURE_2D, null);
            gl.bindTexture(gl.TEXTURE_CUBE_MAP, null);
        }
    };

    /**
     * DOC_TBA
     *
     * @memberof Context
     *
     * @exception {DeveloperError} readState.width must be greater than zero.
     * @exception {DeveloperError} readState.height must be greater than zero.
     */
    Context.prototype.readPixels = function(readState) {
        var gl = this._gl;

        readState = readState || {};
        var x = Math.max(readState.x || 0, 0);
        var y = Math.max(readState.y || 0, 0);
        var width = readState.width || gl.drawingBufferWidth;
        var height = readState.height || gl.drawingBufferHeight;
        var framebuffer = readState.framebuffer || null;

        if (width <= 0) {
            throw new DeveloperError('readState.width must be greater than zero.');
        }

        if (height <= 0) {
            throw new DeveloperError('readState.height must be greater than zero.');
        }

        var pixels = new Uint8Array(4 * width * height);

        if (framebuffer) {
            framebuffer._bind();
            this._validateFramebuffer(framebuffer);
        }

        gl.readPixels(x, y, width, height, gl.RGBA, gl.UNSIGNED_BYTE, pixels);

        if (framebuffer) {
            framebuffer._unBind();
        }

        return pixels;
    };

    //////////////////////////////////////////////////////////////////////////////////////////

    function computeNumberOfVertices(attribute) {
        return attribute.values.length / attribute.componentsPerAttribute;
    }

    function computeAttributeSizeInBytes(attribute) {
        return attribute.componentDatatype.sizeInBytes * attribute.componentsPerAttribute;
    }

    function interleaveAttributes(attributes) {
        var j;
        var name;
        var attribute;

        // Extract attribute names.
        var names = [];
        for (name in attributes) {
            // Attribute needs to have per-vertex values; not a constant value for all vertices.
            if (attributes.hasOwnProperty(name) &&
                    defined(attributes[name]) &&
                    defined(attributes[name].values)) {
                names.push(name);

                if (attributes[name].componentDatatype.value === ComponentDatatype.DOUBLE.value) {
                    attributes[name].componentDatatype = ComponentDatatype.FLOAT;
                    attributes[name].values = ComponentDatatype.createTypedArray(ComponentDatatype.FLOAT, attributes[name].values);
                }
            }
        }

        // Validation.  Compute number of vertices.
        var numberOfVertices;
        var namesLength = names.length;

        if (namesLength > 0) {
            numberOfVertices = computeNumberOfVertices(attributes[names[0]]);

            for (j = 1; j < namesLength; ++j) {
                var currentNumberOfVertices = computeNumberOfVertices(attributes[names[j]]);

                if (currentNumberOfVertices !== numberOfVertices) {
                    throw new RuntimeError(
                        'Each attribute list must have the same number of vertices.  ' +
                        'Attribute ' + names[j] + ' has a different number of vertices ' +
                        '(' + currentNumberOfVertices.toString() + ')' +
                        ' than attribute ' + names[0] +
                        ' (' + numberOfVertices.toString() + ').');
                }
            }
        }

        // Sort attributes by the size of their components.  From left to right, a vertex stores floats, shorts, and then bytes.
        names.sort(function(left, right) {
            return attributes[right].componentDatatype.sizeInBytes - attributes[left].componentDatatype.sizeInBytes;
        });

        // Compute sizes and strides.
        var vertexSizeInBytes = 0;
        var offsetsInBytes = {};

        for (j = 0; j < namesLength; ++j) {
            name = names[j];
            attribute = attributes[name];

            offsetsInBytes[name] = vertexSizeInBytes;
            vertexSizeInBytes += computeAttributeSizeInBytes(attribute);
        }

        if (vertexSizeInBytes > 0) {
            // Pad each vertex to be a multiple of the largest component datatype so each
            // attribute can be addressed using typed arrays.
            var maxComponentSizeInBytes = attributes[names[0]].componentDatatype.sizeInBytes; // Sorted large to small
            var remainder = vertexSizeInBytes % maxComponentSizeInBytes;
            if (remainder !== 0) {
                vertexSizeInBytes += (maxComponentSizeInBytes - remainder);
            }

            // Total vertex buffer size in bytes, including per-vertex padding.
            var vertexBufferSizeInBytes = numberOfVertices * vertexSizeInBytes;

            // Create array for interleaved vertices.  Each attribute has a different view (pointer) into the array.
            var buffer = new ArrayBuffer(vertexBufferSizeInBytes);
            var views = {};

            for (j = 0; j < namesLength; ++j) {
                name = names[j];
                var sizeInBytes = attributes[name].componentDatatype.sizeInBytes;

                views[name] = {
                    pointer : ComponentDatatype.createTypedArray(attributes[name].componentDatatype, buffer),
                    index : offsetsInBytes[name] / sizeInBytes, // Offset in ComponentType
                    strideInComponentType : vertexSizeInBytes / sizeInBytes
                };
            }

            // Copy attributes into one interleaved array.
            // PERFORMANCE_IDEA:  Can we optimize these loops?
            for (j = 0; j < numberOfVertices; ++j) {
                for ( var n = 0; n < namesLength; ++n) {
                    name = names[n];
                    attribute = attributes[name];
                    var values = attribute.values;
                    var view = views[name];
                    var pointer = view.pointer;

                    var numberOfComponents = attribute.componentsPerAttribute;
                    for ( var k = 0; k < numberOfComponents; ++k) {
                        pointer[view.index + k] = values[(j * numberOfComponents) + k];
                    }

                    view.index += view.strideInComponentType;
                }
            }

            return {
                buffer : buffer,
                offsetsInBytes : offsetsInBytes,
                vertexSizeInBytes : vertexSizeInBytes
            };
        }

        // No attributes to interleave.
        return undefined;
    }

    /**
     * Creates a vertex array from a geometry.  A geometry contains vertex attributes and optional index data
     * in system memory, whereas a vertex array contains vertex buffers and an optional index buffer in WebGL
     * memory for use with rendering.
     * <br /><br />
     * The <code>geometry</code> argument should use the standard layout like the geometry returned by {@link BoxGeometry}.
     * <br /><br />
     * <code>creationArguments</code> can have four properties:
     * <ul>
     *   <li><code>geometry</code>:  The source geometry containing data used to create the vertex array.</li>
     *   <li><code>attributeIndices</code>:  An object that maps geometry attribute names to vertex shader attribute indices.</li>
     *   <li><code>bufferUsage</code>:  The expected usage pattern of the vertex array's buffers.  On some WebGL implementations, this can significantly affect performance.  See {@link BufferUsage}.  Default: <code>BufferUsage.DYNAMIC_DRAW</code>.</li>
     *   <li><code>vertexLayout</code>:  Determines if all attributes are interleaved in a single vertex buffer or if each attribute is stored in a separate vertex buffer.  Default: <code>VertexLayout.SEPARATE</code>.</li>
     * </ul>
     * <br />
     * If <code>creationArguments</code> is not specified or the <code>geometry</code> contains no data, the returned vertex array is empty.
     *
     * @memberof Context
     *
     * @param {Object} [creationArguments=undefined] An object defining the geometry, attribute indices, buffer usage, and vertex layout used to create the vertex array.
     *
     * @exception {RuntimeError} Each attribute list must have the same number of vertices.
     * @exception {DeveloperError} The geometry must have zero or one index lists.
     * @exception {DeveloperError} Index n is used by more than one attribute.
     *
     * @see Context#createVertexArray
     * @see Context#createVertexBuffer
     * @see Context#createIndexBuffer
     * @see GeometryPipeline.createAttributeIndices
     * @see ShaderProgram
     *
     * @example
     * // Example 1. Creates a vertex array for rendering a box.  The default dynamic draw
     * // usage is used for the created vertex and index buffer.  The attributes are not
     * // interleaved by default.
     * var geometry = new BoxGeometry();
     * var va = context.createVertexArrayFromGeometry({
     *     geometry             : geometry,
     *     attributeIndices : GeometryPipeline.createAttributeIndices(geometry),
     * });
     *
     * ////////////////////////////////////////////////////////////////////////////////
     *
     * // Example 2. Creates a vertex array with interleaved attributes in a
     * // single vertex buffer.  The vertex and index buffer have static draw usage.
     * var va = context.createVertexArrayFromGeometry({
     *     geometry             : geometry,
     *     attributeIndices : GeometryPipeline.createAttributeIndices(geometry),
     *     bufferUsage      : BufferUsage.STATIC_DRAW,
     *     vertexLayout     : VertexLayout.INTERLEAVED
     * });
     *
     * ////////////////////////////////////////////////////////////////////////////////
     *
     * // Example 3.  When the caller destroys the vertex array, it also destroys the
     * // attached vertex buffer(s) and index buffer.
     * va = va.destroy();
     */
    Context.prototype.createVertexArrayFromGeometry = function(creationArguments) {
        var ca = defaultValue(creationArguments, defaultValue.EMPTY_OBJECT);
        var geometry = defaultValue(ca.geometry, defaultValue.EMPTY_OBJECT);

        var bufferUsage = defaultValue(ca.bufferUsage, BufferUsage.DYNAMIC_DRAW);

        var attributeIndices = defaultValue(ca.attributeIndices, defaultValue.EMPTY_OBJECT);
        var interleave = (defined(ca.vertexLayout)) && (ca.vertexLayout === VertexLayout.INTERLEAVED);
        var createdVAAttributes = ca.vertexArrayAttributes;

        var name;
        var attribute;
        var vertexBuffer;
        var vaAttributes = (defined(createdVAAttributes)) ? createdVAAttributes : [];
        var attributes = geometry.attributes;

        if (interleave) {
            // Use a single vertex buffer with interleaved vertices.
            var interleavedAttributes = interleaveAttributes(attributes);
            if (defined(interleavedAttributes)) {
                vertexBuffer = this.createVertexBuffer(interleavedAttributes.buffer, bufferUsage);
                var offsetsInBytes = interleavedAttributes.offsetsInBytes;
                var strideInBytes = interleavedAttributes.vertexSizeInBytes;

                for (name in attributes) {
                    if (attributes.hasOwnProperty(name) && defined(attributes[name])) {
                        attribute = attributes[name];

                        if (defined(attribute.values)) {
                            // Common case: per-vertex attributes
                            vaAttributes.push({
                                index : attributeIndices[name],
                                vertexBuffer : vertexBuffer,
                                componentDatatype : attribute.componentDatatype,
                                componentsPerAttribute : attribute.componentsPerAttribute,
                                normalize : attribute.normalize,
                                offsetInBytes : offsetsInBytes[name],
                                strideInBytes : strideInBytes
                            });
                        } else {
                            // Constant attribute for all vertices
                            vaAttributes.push({
                                index : attributeIndices[name],
                                value : attribute.value,
                                componentDatatype : attribute.componentDatatype,
                                normalize : attribute.normalize
                            });
                        }
                    }
                }
            }
        } else {
            // One vertex buffer per attribute.
            for (name in attributes) {
                if (attributes.hasOwnProperty(name) && defined(attributes[name])) {
                    attribute = attributes[name];

                    var componentDatatype = attribute.componentDatatype;
                    if (componentDatatype.value === ComponentDatatype.DOUBLE.value) {
                        componentDatatype = ComponentDatatype.FLOAT;
                    }

                    vertexBuffer = undefined;
                    if (defined(attribute.values)) {
                        vertexBuffer = this.createVertexBuffer(ComponentDatatype.createTypedArray(componentDatatype, attribute.values), bufferUsage);
                    }

                    vaAttributes.push({
                        index : attributeIndices[name],
                        vertexBuffer : vertexBuffer,
                        value : attribute.value,
                        componentDatatype : componentDatatype,
                        componentsPerAttribute : attribute.componentsPerAttribute,
                        normalize : attribute.normalize
                    });
                }
            }
        }

        var indexBuffer;
        var indices = geometry.indices;
        if (defined(indices)) {
            if ((Geometry.computeNumberOfVertices(geometry) > CesiumMath.SIXTY_FOUR_KILOBYTES) && this.getElementIndexUint()) {
                indexBuffer = this.createIndexBuffer(new Uint32Array(indices), bufferUsage, IndexDatatype.UNSIGNED_INT);
            } else{
                indexBuffer = this.createIndexBuffer(new Uint16Array(indices), bufferUsage, IndexDatatype.UNSIGNED_SHORT);
            }
        }

        return this.createVertexArray(vaAttributes, indexBuffer);
    };

    /**
     * DOC_TBA
     *
     * @memberof Context
     *
     * @see Scene#pick
     */
    Context.prototype.createPickFramebuffer = function() {
        return new PickFramebuffer(this);
    };

    /**
     * Gets the object associated with a pick color.
     *
     * @memberof Context
     *
     * @param {Color} The pick color.
     *
     * @returns {Object} The object associated with the pick color, or undefined if no object is associated with that color.
     *
     * @exception {DeveloperError} pickColor is required.
     *
     * @example
     * var object = context.getObjectByPickColor(pickColor);
     *
     * @see Context#createPickId
     */
    Context.prototype.getObjectByPickColor = function(pickColor) {
        if (!defined(pickColor)) {
            throw new DeveloperError('pickColor is required.');
        }

        return this._pickObjects[pickColor.toRgba()];
    };

    function PickId(pickObjects, key, color) {
        this._pickObjects = pickObjects;
        this.key = key;
        this.color = color;
    }

    PickId.prototype.destroy = function() {
        delete this._pickObjects[this.key];
        return undefined;
    };

    /**
     * Creates a unique ID associated with the input object for use with color-buffer picking.
     * The ID has an RGBA color value unique to this context.  You must call destroy()
     * on the pick ID when destroying the input object.
     *
     * @memberof Context
     *
     * @param {Object} object The object to associate with the pick ID.
     *
     * @returns {Object} A PickId object with a <code>color</code> property.
     *
     * @exception {DeveloperError} object is required.
     * @exception {RuntimeError} Out of unique Pick IDs.
     *
     * @see Context#getObjectByPickColor
     *
     * @example
     * this._pickId = context.createPickId({
     *   primitive : this,
     *   id : this.id
     * });
     */
    Context.prototype.createPickId = function(object) {
        if (!defined(object)) {
            throw new DeveloperError('object is required.');
        }

        // the increment and assignment have to be separate statements to
        // actually detect overflow in the Uint32 value
        ++this._nextPickColor[0];
        var key = this._nextPickColor[0];
        if (key === 0) {
            // In case of overflow
            throw new RuntimeError('Out of unique Pick IDs.');
        }

        this._pickObjects[key] = object;
        return new PickId(this._pickObjects, key, Color.fromRgba(key));
    };

    Context.prototype.isDestroyed = function() {
        return false;
    };

    Context.prototype.destroy = function() {
        // Destroy all objects in the cache that have a destroy method.
        var cache = this.cache;
        for (var property in cache) {
            if (cache.hasOwnProperty(property)) {
                var propertyValue = cache[property];
                if (defined(propertyValue.destroy)) {
                    propertyValue.destroy();
                }
            }
        }

        this._shaderCache = this._shaderCache.destroy();
        this._defaultTexture = this._defaultTexture && this._defaultTexture.destroy();
        this._defaultCubeMap = this._defaultCubeMap && this._defaultCubeMap.destroy();

        return destroyObject(this);
    };

    return Context;
});<|MERGE_RESOLUTION|>--- conflicted
+++ resolved
@@ -1324,7 +1324,6 @@
         var width = description.width;
         var height = description.height;
         var source = description.source;
-<<<<<<< HEAD
 
         if (typeof source !== 'undefined') {
             if (typeof width === 'undefined') {
@@ -1334,10 +1333,6 @@
                 height = defaultValue(source.videoHeight, source.height);
             }
         }
-=======
-        var width = defined(source) ? source.width : description.width;
-        var height = defined(source) ? source.height : description.height;
->>>>>>> fa146922
 
         if (!defined(width) || !defined(height)) {
             throw new DeveloperError('description requires a source field to create an initialized texture or width and height fields to create a blank texture.');
