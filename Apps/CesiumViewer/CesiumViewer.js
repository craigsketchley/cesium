--- conflicted
+++ resolved
@@ -194,13 +194,6 @@
             }
         }
 
-<<<<<<< HEAD
-=======
-
-
-
-
->>>>>>> f2aea0a7
         var ellipsoid = viewer.centralBody.getEllipsoid();
 
         var geometry = new GeometryInstance({
@@ -307,11 +300,7 @@
             geometryInstances : geometry5,
             appearance :appearance,
             vertexCacheOptimize : false,
-<<<<<<< HEAD
             releaseGeometries : true,
-=======
-            releasegeometryInstances : true,
->>>>>>> f2aea0a7
             transformToWorldCoordinates : false
         }));
 
@@ -385,12 +374,8 @@
                 materialSupport : MaterialAppearance.MaterialSupport.TEXTURED,
                 material : Material.fromType(scene.getContext(), 'Checkerboard'),
                 faceForward : true
-<<<<<<< HEAD
             }),
             allowColumbusView : false
-=======
-            })
->>>>>>> f2aea0a7
         });
         wallPrimitive.appearance.material.uniforms.repeat = { x : 20.0, y : 6.0 };
         scene.getPrimitives().add(wallPrimitive);
@@ -400,30 +385,17 @@
                 geometry : new WallGeometry({
                     vertexFormat : VertexFormat.ALL,
                     positions    : ellipsoid.cartographicArrayToCartesianArray([
-<<<<<<< HEAD
-                        Cartographic.fromDegrees(-125.0, 37.0, 500000.0),
-                        Cartographic.fromDegrees(-125.0, 38.0, 550000.0),
-                        Cartographic.fromDegrees(-120.0, 38.0, 550000.0),
-                        Cartographic.fromDegrees(-120.0, 37.0, 500000.0),
-                        Cartographic.fromDegrees(-125.0, 37.0, 500000.0)
-=======
                         Cartographic.fromDegrees(-5.0, -5.0, 500000.0),
                         Cartographic.fromDegrees( 5.0, -5.0, 600000.0),
                         Cartographic.fromDegrees( 5.0,  5.0, 600000.0),
                         Cartographic.fromDegrees(-5.0,  5.0, 500000.0),
                         Cartographic.fromDegrees(-5.0, -5.0, 500000.0)
->>>>>>> f2aea0a7
                     ]),
                     bottom : 400000.0
                 })
             }),
             appearance : new DebugAppearance({
-<<<<<<< HEAD
-                attributeName : 'st',
-                glslDatatype : 'vec2'
-=======
                 attributeName : 'normal'
->>>>>>> f2aea0a7
             })
         }));
 
@@ -434,39 +406,17 @@
                         componentDatatype : ComponentDatatype.DOUBLE,
                         componentsPerAttribute : 3,
                         values : new Float64Array([
-<<<<<<< HEAD
                             7000000.0, 0.0, 0.0,
                             7000000.0, 1000000.0, 0.0,
                             7000000.0, 0.0, 1000000.0
                         ])
                    })
-=======
-                            0.0, 0.0, 2000000.0,
-                            7500000.0, 0.0, 2000000.0,
-                            0.0, 7500000.0, 2000000.0
-                        ])
-                   }),
-                   color : new GeometryAttribute({
-                       componentDatatype : ComponentDatatype.UNSIGNED_BYTE,
-                       componentsPerAttribute : 4,
-                       normalize : true,
-                       values : new Uint8Array([
-                           255, 255, 255, 255,
-                           255, 255, 255, 255,
-                           255, 255, 255, 255
-                       ])
-                  })
->>>>>>> f2aea0a7
                },
                indices : new Uint16Array([0, 1, 1, 2, 2, 0]),
                primitiveType : PrimitiveType.LINES
            }),
-<<<<<<< HEAD
            pickData : 'customWithIndices',
            color : new Color(1.0, 1.0, 1.0, 1.0)
-=======
-           pickData : 'customWithIndices'
->>>>>>> f2aea0a7
         });
         scene.getPrimitives().add(new Primitive({
             geometryInstances : customWithIndices,
@@ -482,7 +432,6 @@
                          componentDatatype : ComponentDatatype.DOUBLE,
                          componentsPerAttribute : 3,
                          values : new Float64Array([
-<<<<<<< HEAD
                              7500000.0, 0.0, 0.0,
                              7500000.0, 1000000.0, 0.0,
                              7500000.0, 0.0, 1000000.0
@@ -493,27 +442,6 @@
             }),
             pickData : 'customWithoutIndices',
             color : new Color(1.0, 1.0, 0.0, 1.0)
-=======
-                             0.0, 0.0, 0.0,
-                             7500000.0, 0.0, 0.0,
-                             0.0, 7500000.0, 0.0
-                         ])
-                    }),
-                    color : new GeometryAttribute({
-                        componentDatatype : ComponentDatatype.UNSIGNED_BYTE,
-                        componentsPerAttribute : 4,
-                        normalize : true,
-                        values : new Uint8Array([
-                            255, 255, 0, 255,
-                            255, 255, 0, 255,
-                            255, 255, 0, 255
-                        ])
-                   })
-                },
-                primitiveType : PrimitiveType.LINE_LOOP
-            }),
-            pickData : 'customWithoutIndices'
->>>>>>> f2aea0a7
          });
          scene.getPrimitives().add(new Primitive({
              geometryInstances : customWithoutIndices,
