/*global define*/
define([
        'dojo/_base/window',
        'dojo/dom-class',
        'dojo/io-query',
        'dojo/parser',
        'dojo/ready',
        'Core/Math',
        'Core/Cartographic',
        'Core/Cartesian3',
        'Core/Matrix4',
        'Core/Ellipsoid',
        'Core/Extent',
        'Core/ExtentTessellator',
        'Core/EllipsoidGeometry',
        'Core/BoxGeometry',
        'Core/GeometryFilters',
        'Core/VertexFormat',
        'Core/Transforms',
        'Core/ScreenSpaceEventHandler',
        'Core/ScreenSpaceEventType',
        'Scene/Primitive',
        'Scene/Appearance',
        'Scene/Material',
        'Shaders/DefaultAppearanceAllFS',
        'Shaders/DefaultAppearanceAllVS',
        'Widgets/Dojo/checkForChromeFrame',
        'Widgets/Dojo/CesiumViewerWidget'
    ], function(
        win,
        domClass,
        ioQuery,
        parser,
        ready,
        CesiumMath,
        Cartographic,
        Cartesian3,
        Matrix4,
        Ellipsoid,
        Extent,
        ExtentTessellator,
        EllipsoidGeometry,
        BoxGeometry,
        GeometryFilters,
        VertexFormat,
        Transforms,
        ScreenSpaceEventHandler,
        ScreenSpaceEventType,
        Primitive,
        Appearance,
        Material,
        DefaultAppearanceAllFS,
        DefaultAppearanceAllVS,
        checkForChromeFrame,
        CesiumViewerWidget) {
    "use strict";
    /*global console*/

    ready(function() {
        parser.parse();

        checkForChromeFrame();

        var endUserOptions = {};
        if (window.location.search) {
            endUserOptions = ioQuery.queryToObject(window.location.search.substring(1));
        }

        var widget = new CesiumViewerWidget({
            endUserOptions : endUserOptions,
            enableDragDrop : true
        });
        widget.placeAt('cesiumContainer');
        widget.startup();
        widget.fullscreen.viewModel.fullscreenElement(document.body);

        var scene = widget.scene;

        var mesh = ExtentTessellator.compute({
            extent : new Extent(
                CesiumMath.toRadians(-180.0),
                CesiumMath.toRadians(50.0),
                CesiumMath.toRadians(180.0),
                CesiumMath.toRadians(90.0)),
            granularity : 0.006                     // More than 64K vertices
        });
        mesh.pickData = 'mesh';

        var mesh2 = new EllipsoidGeometry({
            ellipsoid : new Ellipsoid(500000.0, 500000.0, 1000000.0),
            modelMatrix : Matrix4.multiplyByTranslation(Transforms.eastNorthUpToFixedFrame(
                    Ellipsoid.WGS84.cartographicToCartesian(Cartographic.fromDegrees(-95.59777, 40.03883))), new Cartesian3(0.0, 0.0, 500000.0)),
            pickData : 'mesh2'
        });

        var mesh3 = new BoxGeometry({
            vertexFormat : VertexFormat.POSITION_ONLY,
            dimensions : new Cartesian3(1000000.0, 1000000.0, 2000000.0),
            modelMatrix : Matrix4.multiplyByTranslation(Transforms.eastNorthUpToFixedFrame(
                Ellipsoid.WGS84.cartographicToCartesian(Cartographic.fromDegrees(-75.59777, 40.03883))), new Cartesian3(0.0, 0.0, 3000000.0)),
            pickData : 'mesh3'
        });
<<<<<<< HEAD

        //var primitive = new Primitive([mesh3], Appearance.CLOSED_TRANSLUCENT);
        //var primitive = new Primitive([mesh, mesh2, mesh3], Appearance.CLOSED_TRANSLUCENT);
        //widget.scene.getPrimitives().add(primitive);
=======
        var primitive = new Primitive({
            geometries : [mesh, mesh2, mesh3],
            appearance : Appearance.CLOSED_TRANSLUCENT
        });
        widget.scene.getPrimitives().add(primitive);
>>>>>>> ad91802e

        var m = new Material({
            context : widget.scene.getContext(),
            fabric : {
                materials : {
                    diffuseMaterial : {
                        type : 'DiffuseMap',
                        uniforms : {
                            image : '../Sandcastle/images/bumpmap.png'
                        }
                    },
                    normalMap : {
                        type : 'NormalMap',
                        uniforms : {
                            image : '../Sandcastle/images/normalmap.png',
                            strength : 0.6
                        }
                    }
                },
                components : {
                    diffuse : 'diffuseMaterial.diffuse',
                    specular : 0.01,
                    normal : 'normalMap.normal'
                }
            }
        });
        var rs = {
            depthTest : {
                enabled : true
            }
        };
        var appearance = new Appearance({
            material : m,
            vertexShaderSource : DefaultAppearanceAllVS,
            fragmentShaderSource : DefaultAppearanceAllFS,
            renderState : rs
        });

        var mesh4 = new BoxGeometry({
            vertexFormat : VertexFormat.ALL,
            dimensions : new Cartesian3(1000000.0, 1000000.0, 1000000.0),
            modelMatrix : Matrix4.multiplyByTranslation(Transforms.eastNorthUpToFixedFrame(
                Ellipsoid.WGS84.cartographicToCartesian(Cartographic.fromDegrees(-75.59777, 40.03883))), new Cartesian3(0.0, 0.0, 4500000.0)),
            pickData : 'mesh4'
        });

        var primitive2 = new Primitive({
            geometries : mesh4,
            appearance :appearance,
            vertexCacheOptimize : false,
            releaseGeometries : true,
            transformToWorldCoordinates : false
        });
        widget.scene.getPrimitives().add(primitive2);

        var handler = new ScreenSpaceEventHandler(scene.getCanvas());
        handler.setInputAction(
            function (movement) {
                var pickedObject = scene.pick(movement.endPosition);
                if (typeof pickedObject !== 'undefined') {
                    console.log(pickedObject);
                }
            },
            ScreenSpaceEventType.MOUSE_MOVE
        );

        domClass.remove(win.body(), 'loading');
    });
});<|MERGE_RESOLUTION|>--- conflicted
+++ resolved
@@ -100,18 +100,11 @@
                 Ellipsoid.WGS84.cartographicToCartesian(Cartographic.fromDegrees(-75.59777, 40.03883))), new Cartesian3(0.0, 0.0, 3000000.0)),
             pickData : 'mesh3'
         });
-<<<<<<< HEAD
-
-        //var primitive = new Primitive([mesh3], Appearance.CLOSED_TRANSLUCENT);
-        //var primitive = new Primitive([mesh, mesh2, mesh3], Appearance.CLOSED_TRANSLUCENT);
-        //widget.scene.getPrimitives().add(primitive);
-=======
         var primitive = new Primitive({
             geometries : [mesh, mesh2, mesh3],
             appearance : Appearance.CLOSED_TRANSLUCENT
         });
         widget.scene.getPrimitives().add(primitive);
->>>>>>> ad91802e
 
         var m = new Material({
             context : widget.scene.getContext(),
