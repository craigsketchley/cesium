/*global define*/
define([
        'dojo/_base/window',
        'dojo/dom-class',
        'dojo/io-query',
        'dojo/parser',
        'dojo/ready',
        'Core/Color',
        'Core/Math',
        'Core/Cartographic',
        'Core/Cartesian3',
        'Core/Matrix4',
        'Core/Ellipsoid',
        'Core/Extent',
        'Core/GeometryInstance',
        'Core/ExtentGeometry',
        'Core/EllipseGeometry',
        'Core/EllipsoidGeometry',
        'Core/PolygonGeometry',
        'Core/BoxGeometry',
        'Core/GeometryFilters',
        'Core/VertexFormat',
        'Core/Transforms',
        'Core/ScreenSpaceEventHandler',
        'Core/ScreenSpaceEventType',
        'Core/WallGeometry',
        'Scene/Primitive',
        'Scene/Appearance',
        'Scene/ClosedTranslucentAppearance',
        'Scene/PerGeometryColorClosedTranslucentAppearance',
        'Scene/EllipsoidSurfaceAppearance',
        'Scene/Material',
        'Widgets/Dojo/checkForChromeFrame',
        'Widgets/Dojo/CesiumViewerWidget'
    ], function(
        win,
        domClass,
        ioQuery,
        parser,
        ready,
        Color,
        CesiumMath,
        Cartographic,
        Cartesian3,
        Matrix4,
        Ellipsoid,
        Extent,
        GeometryInstance,
        ExtentGeometry,
        EllipseGeometry,
        EllipsoidGeometry,
        PolygonGeometry,
        BoxGeometry,
        GeometryFilters,
        VertexFormat,
        Transforms,
        ScreenSpaceEventHandler,
        ScreenSpaceEventType,
        WallGeometry,
        Primitive,
        Appearance,
        ClosedTranslucentAppearance,
        PerGeometryColorClosedTranslucentAppearance,
        EllipsoidSurfaceAppearance,
        Material,
        checkForChromeFrame,
        CesiumViewerWidget) {
    "use strict";
    /*global console*/

    ready(function() {
        parser.parse();

        checkForChromeFrame();

        var endUserOptions = {};
        if (window.location.search) {
            endUserOptions = ioQuery.queryToObject(window.location.search.substring(1));
        }

        var widget = new CesiumViewerWidget({
            endUserOptions : endUserOptions,
            enableDragDrop : true
        });
        widget.placeAt('cesiumContainer');
        widget.startup();
        widget.fullscreen.viewModel.fullscreenElement = document.body;

        // For debug.  This kills performance.
        widget.scene.getContext().setThrowOnWebGLError(true);

        var scene = widget.scene;
        var ellipsoid = widget.centralBody.getEllipsoid();

        var mesh = new GeometryInstance({
            geometry : new ExtentGeometry({
                vertexFormat : VertexFormat.POSITION_AND_NORMAL,
                extent : new Extent(
                    CesiumMath.toRadians(-180.0),
                    CesiumMath.toRadians(50.0),
                    CesiumMath.toRadians(180.0),
                    CesiumMath.toRadians(90.0)),
                granularity : 0.006                     // More than 64K vertices
            }),
            pickData : 'mesh',
            color : Color.CORNFLOWERBLUE
        });
<<<<<<< HEAD

        var mesh1 = new ExtentGeometry({
            vertexFormat : VertexFormat.POSITION_AND_NORMAL,
            extent : new Extent(
                    CesiumMath.toRadians(-90.0),
                    CesiumMath.toRadians(0.0),
                    CesiumMath.toRadians(-80.0),
                    CesiumMath.toRadians(20.0)),
            rotation: CesiumMath.toRadians(30),
            surfaceHeight: 300000,
            extrudedOptions: {
                height: 600000
            },
            pickData : 'mesh',
            color : Color.BLUEVIOLET
        });

        var mesh2 = new EllipsoidGeometry({
            vertexFormat : VertexFormat.POSITION_AND_NORMAL,
            ellipsoid : new Ellipsoid(500000.0, 500000.0, 1000000.0),
=======
        var mesh2 = new GeometryInstance({
            geometry : new EllipsoidGeometry({
                vertexFormat : VertexFormat.POSITION_AND_NORMAL,
                ellipsoid : new Ellipsoid(500000.0, 500000.0, 1000000.0)
            }),
>>>>>>> ccf1c6a7
            modelMatrix : Matrix4.multiplyByTranslation(Transforms.eastNorthUpToFixedFrame(
                ellipsoid.cartographicToCartesian(Cartographic.fromDegrees(-95.59777, 40.03883))), new Cartesian3(0.0, 0.0, 500000.0)),
            pickData : 'mesh2',
            color : Color.AQUAMARINE.clone()
        });
        mesh2.color.alpha = 0.5;
        var mesh3 = new GeometryInstance({
            geometry : new BoxGeometry({
                vertexFormat : VertexFormat.POSITION_AND_NORMAL,
                dimensions : new Cartesian3(1000000.0, 1000000.0, 2000000.0)
            }),
            modelMatrix : Matrix4.multiplyByTranslation(Transforms.eastNorthUpToFixedFrame(
                ellipsoid.cartographicToCartesian(Cartographic.fromDegrees(-75.59777, 40.03883))), new Cartesian3(0.0, 0.0, 3000000.0)),
            pickData : 'mesh3',
            color : Color.BLANCHEDALMOND
        });
        var mesh4 = new GeometryInstance({
            geometry : new EllipseGeometry({
                vertexFormat : VertexFormat.POSITION_AND_NORMAL,
                ellipsoid : ellipsoid,
                center : ellipsoid.cartographicToCartesian(Cartographic.fromDegrees(-100, 20)),
                semiMinorAxis : 500000.0,
                semiMajorAxis : 1000000.0,
                bearing : CesiumMath.PI_OVER_FOUR,
                height : 1000000.0
            }),
            pickData : 'mesh4',
            color : Color.LIME
        });
        var primitive = new Primitive({
<<<<<<< HEAD
            geometries : [mesh, mesh1, mesh2, mesh3, mesh4],
            appearance : Appearance.PER_GEOMETRY_COLOR_CLOSED_TRANSLUCENT
=======
            geometryInstances : [mesh, mesh2, mesh3, mesh4],
            appearance : new PerGeometryColorClosedTranslucentAppearance()
>>>>>>> ccf1c6a7
        });
        scene.getPrimitives().add(primitive);

        var m = new Material({
            context : widget.scene.getContext(),
            fabric : {
                materials : {
                    diffuseMaterial : {
                        type : 'DiffuseMap',
                        uniforms : {
                            image : '../Sandcastle/images/bumpmap.png'
                        }
                    },
                    normalMap : {
                        type : 'NormalMap',
                        uniforms : {
                            image : '../Sandcastle/images/normalmap.png',
                            strength : 0.6
                        }
                    }
                },
                components : {
                    diffuse : 'diffuseMaterial.diffuse',
                    specular : 0.01,
                    normal : 'normalMap.normal'
                }
            }
        });
        var rs = {
            depthTest : {
                enabled : true
            }
        };
        var appearance = new Appearance({
            material : m,
            renderState : rs
        });
        var mesh5 = new GeometryInstance({
            geometry : new EllipsoidGeometry({
                vertexFormat : VertexFormat.ALL,
                ellipsoid : new Ellipsoid(1000000.0, 500000.0, 500000.0)
            }),
            modelMatrix : Matrix4.multiplyByTranslation(Transforms.eastNorthUpToFixedFrame(
                ellipsoid.cartographicToCartesian(Cartographic.fromDegrees(-75.59777, 40.03883))), new Cartesian3(0.0, 0.0, 4500000.0)),
            pickData : 'mesh5'
        });
        scene.getPrimitives().add(new Primitive({
            geometryInstances : mesh5,
            appearance :appearance,
            vertexCacheOptimize : false,
            releasegeometryInstances : true,
            transformToWorldCoordinates : false
        }));

        var polygonGeometry = new GeometryInstance({
            geometry : new PolygonGeometry({
                vertexFormat : VertexFormat.POSITION_AND_ST,
/*
                positions : ellipsoid.cartographicArrayToCartesianArray([
                    Cartographic.fromDegrees(-72.0, 40.0),
                    Cartographic.fromDegrees(-70.0, 35.0),
                    Cartographic.fromDegrees(-75.0, 30.0),
                    Cartographic.fromDegrees(-70.0, 30.0),
                    Cartographic.fromDegrees(-68.0, 40.0)
                ]),
*/
                polygonHierarchy : {
                    positions : ellipsoid.cartographicArrayToCartesianArray([
                        Cartographic.fromDegrees(-109.0, 30.0),
                        Cartographic.fromDegrees(-95.0, 30.0),
                        Cartographic.fromDegrees(-95.0, 40.0),
                        Cartographic.fromDegrees(-109.0, 40.0)
                    ]),
                    holes : [{
                        positions : ellipsoid.cartographicArrayToCartesianArray([
                            Cartographic.fromDegrees(-107.0, 31.0),
                            Cartographic.fromDegrees(-107.0, 39.0),
                            Cartographic.fromDegrees(-97.0, 39.0),
                            Cartographic.fromDegrees(-97.0, 31.0)
                        ]),
                        holes : [{
                            positions : ellipsoid.cartographicArrayToCartesianArray([
                                Cartographic.fromDegrees(-105.0, 33.0),
                                Cartographic.fromDegrees(-99.0, 33.0),
                                Cartographic.fromDegrees(-99.0, 37.0),
                                Cartographic.fromDegrees(-105.0, 37.0)
                                ]),
                            holes : [{
                                positions : ellipsoid.cartographicArrayToCartesianArray([
                                    Cartographic.fromDegrees(-103.0, 34.0),
                                    Cartographic.fromDegrees(-101.0, 34.0),
                                    Cartographic.fromDegrees(-101.0, 36.0),
                                    Cartographic.fromDegrees(-103.0, 36.0)
                                ])
                            }]
                        }]
                    }]
                },
                stRotation : 0.523598776
            }),
            pickData : 'polygon3'
        });
        widget.scene.getPrimitives().add(new Primitive({
            geometryInstances : polygonGeometry,
            appearance : new EllipsoidSurfaceAppearance({
                material : Material.fromType(scene.getContext(), 'Stripe')
            })
        }));

        var wall = new GeometryInstance({
            geometry : new WallGeometry({
                vertexFormat : VertexFormat.ALL,
                positions    : ellipsoid.cartographicArrayToCartesianArray([
                    Cartographic.fromDegrees(-125.0, 37.0, 100000.0),
                    Cartographic.fromDegrees(-125.0, 38.0, 100000.0),
                    Cartographic.fromDegrees(-120.0, 38.0, 100000.0),
                    Cartographic.fromDegrees(-120.0, 37.0, 100000.0),
                    Cartographic.fromDegrees(-125.0, 37.0, 100000.0)
                ])
            }),
            pickData : 'wall'
        });
        widget.scene.getPrimitives().add(new Primitive({
            geometryInstances : wall,
            appearance : new Appearance({
                material : Material.fromType(scene.getContext(), 'Wood'),
                renderState : {
                    depthTest : {
                        enabled : true
                    }
                }
            })
        }));
/*
        var handler = new ScreenSpaceEventHandler(scene.getCanvas());
        handler.setInputAction(
            function (movement) {
                var pickedObject = scene.pick(movement.endPosition);
                if (typeof pickedObject !== 'undefined') {
                    console.log(pickedObject);
                }
            },
            ScreenSpaceEventType.MOUSE_MOVE
        );
*/
        domClass.remove(win.body(), 'loading');
    });
});<|MERGE_RESOLUTION|>--- conflicted
+++ resolved
@@ -105,35 +105,30 @@
             pickData : 'mesh',
             color : Color.CORNFLOWERBLUE
         });
-<<<<<<< HEAD
-
-        var mesh1 = new ExtentGeometry({
-            vertexFormat : VertexFormat.POSITION_AND_NORMAL,
-            extent : new Extent(
-                    CesiumMath.toRadians(-90.0),
-                    CesiumMath.toRadians(0.0),
-                    CesiumMath.toRadians(-80.0),
-                    CesiumMath.toRadians(20.0)),
-            rotation: CesiumMath.toRadians(30),
-            surfaceHeight: 300000,
-            extrudedOptions: {
-                height: 600000
-            },
-            pickData : 'mesh',
-            color : Color.BLUEVIOLET
-        });
-
-        var mesh2 = new EllipsoidGeometry({
-            vertexFormat : VertexFormat.POSITION_AND_NORMAL,
-            ellipsoid : new Ellipsoid(500000.0, 500000.0, 1000000.0),
-=======
+
+        var mesh1 = new GeometryInstance({
+            geometry : new ExtentGeometry({
+                vertexFormat : VertexFormat.ALL,
+                extent : new Extent(
+                        CesiumMath.toRadians(-90.0),
+                        CesiumMath.toRadians(0.0),
+                        CesiumMath.toRadians(-80.0),
+                        CesiumMath.toRadians(20.0)),
+                rotation: CesiumMath.toRadians(30),
+                surfaceHeight: 300000,
+                extrudedOptions: {
+                    height: 600000
+                }
+            }),
+            pickData: 'mesh1',
+            color: Color.BLUEVIOLET
+        });
+
         var mesh2 = new GeometryInstance({
             geometry : new EllipsoidGeometry({
                 vertexFormat : VertexFormat.POSITION_AND_NORMAL,
                 ellipsoid : new Ellipsoid(500000.0, 500000.0, 1000000.0)
-            }),
->>>>>>> ccf1c6a7
-            modelMatrix : Matrix4.multiplyByTranslation(Transforms.eastNorthUpToFixedFrame(
+            }),            modelMatrix : Matrix4.multiplyByTranslation(Transforms.eastNorthUpToFixedFrame(
                 ellipsoid.cartographicToCartesian(Cartographic.fromDegrees(-95.59777, 40.03883))), new Cartesian3(0.0, 0.0, 500000.0)),
             pickData : 'mesh2',
             color : Color.AQUAMARINE.clone()
@@ -163,13 +158,8 @@
             color : Color.LIME
         });
         var primitive = new Primitive({
-<<<<<<< HEAD
             geometries : [mesh, mesh1, mesh2, mesh3, mesh4],
-            appearance : Appearance.PER_GEOMETRY_COLOR_CLOSED_TRANSLUCENT
-=======
-            geometryInstances : [mesh, mesh2, mesh3, mesh4],
             appearance : new PerGeometryColorClosedTranslucentAppearance()
->>>>>>> ccf1c6a7
         });
         scene.getPrimitives().add(primitive);
 
@@ -217,7 +207,7 @@
             pickData : 'mesh5'
         });
         scene.getPrimitives().add(new Primitive({
-            geometryInstances : mesh5,
+            geometryInstances : [mesh1, mesh5],
             appearance :appearance,
             vertexCacheOptimize : false,
             releasegeometryInstances : true,
