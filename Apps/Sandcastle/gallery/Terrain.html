<!DOCTYPE html>
<html lang="en">
<head>
    <meta charset="utf-8">
    <meta http-equiv="X-UA-Compatible" content="IE=Edge,chrome=1">  <!-- Use Chrome Frame in IE -->
    <meta name="viewport" content="width=device-width, height=device-height, initial-scale=1, maximum-scale=1, minimum-scale=1, user-scalable=no">
    <meta name="description" content="Drag and drop CZML files onto the Cesium Viewer Widget to visualize time dynamic data.">
    <title>Cesium Demo</title>
    <script>
    var Sandcastle = {};
    Sandcastle.declare = function () {};
    Sandcastle.highlight = function () {};
    Sandcastle.registered = [];
    if (window.location.protocol === 'file:') {
        if (confirm("You must host this app on a web server.\nSee contributor's guide for more info?")) {
            window.location = 'https://github.com/AnalyticalGraphicsInc/cesium/wiki/Contributor%27s-Guide';
        }
    }
    </script>
    <script data-dojo-config="async: 1, tlmSiblingOfDojo: 0" src="../../../ThirdParty/dojo-release-1.7.2-src/dojo/dojo.js"></script>
    <script type="text/javascript">
    require({
        baseUrl : '../../..',
        packages: [
            { name: 'dojo', location: 'ThirdParty/dojo-release-1.7.2-src/dojo' },
            { name: 'dijit', location: 'ThirdParty/dojo-release-1.7.2-src/dijit' },
            { name: 'dojox', location: 'ThirdParty/dojo-release-1.7.2-src/dojox' },
            { name: 'Assets', location: 'Source/Assets' },
            { name: 'Core', location: 'Source/Core' },
            { name: 'DynamicScene', location: 'Source/DynamicScene' },
            { name: 'Renderer', location: 'Source/Renderer' },
            { name: 'Scene', location: 'Source/Scene' },
            { name: 'Shaders', location: 'Source/Shaders' },
            { name: 'ThirdParty', location: 'Source/ThirdParty' },
            { name: 'Widgets', location: 'Source/Widgets' },
            { name: 'Workers', location: 'Source/Workers' }
        ]
    });
    </script>
    <link rel="Stylesheet" href="../../../ThirdParty/dojo-release-1.7.2-src/dijit/themes/claro/claro.css" type="text/css">
    <link rel="Stylesheet" href="../../../Source/Widgets/Dojo/CesiumViewerWidget.css" type="text/css">
</head>
<body class="claro">
<style>
body {
    background: #000;
    color: #eee;
    font-family: sans-serif;
    font-size: 9pt;
    padding: 0;
    margin: 0;
    width: 100%;
    height: 100%;
    overflow: hidden;
}
.fullSize {
    display: block;
    position: absolute;
    top: 0;
    left: 0;
    border: none;
    width: 100%;
    height: 100%;
    z-index: -1;
}
#toolbar {
    margin: 5px;
    padding: 2px 5px;
    position: absolute;
}
</style>

<div id="cesiumContainer" class="fullSize"></div>
<div id="toolbar">Loading...</div>

<script id="cesium_sandcastle_script">
require([
    'Source/Cesium', 'Widgets/Dojo/CesiumViewerWidget',
    'dojo/on', 'dojo/dom', 'Shaders/CentralBodyOcean', 'dojo/io-query'
], function(
    Cesium, CesiumViewerWidget,
    on, dom, CentralBodyOcean, ioQuery)
{
    "use strict";

    var ellipsoid = Cesium.Ellipsoid.WGS84;
    var scene; 
    var cb;
    var mousePosition;

    function ellipsoidIntersections(ellipsoid, ray) {
        var position = ray.origin;
        var direction = ray.direction;
        var oneOverRadii = ellipsoid.getOneOverRadii();

        var scaledPosition = position.multiplyComponents(oneOverRadii);
        var scaledDirection = direction.multiplyComponents(oneOverRadii);

        var a = scaledDirection.magnitudeSquared();
        var b = 2.0 * scaledPosition.dot(scaledDirection);
        var c = scaledPosition.magnitudeSquared() - 1.0;

        var b2 = b * b;
        var four_ac = 4.0 * a * c;
        var radicand = b2 - four_ac;

        if (radicand < 0.0) {
            return undefined;
        }

        var q = -0.5 * (b + sign(b) * Math.sqrt(radicand));
        if (b > 0.0) {
            return [q / a, c / q];
        }
        return [c / q, q / a];
    }

    function sign(x) {
        if (x < 0.0) {
            return -1.0;
        } else if (x > 0.0) {
            return 1.0;
        }
        return 0.0;
    }

    function keydownHandler(e) {
        switch (e.keyCode) {
        case 'F'.charCodeAt(0):
            cb._surface.debugToggleLodUpdate();
            break;
        case 'B'.charCodeAt(0):
            var camera = scene.getCamera();
            var pickRay = camera.getPickRay(mousePosition);
            var intersectionDistance = ellipsoidIntersections(ellipsoid, pickRay)[0];
            var intersectionPoint = pickRay.getPoint(intersectionDistance);
            var cartographicPick = ellipsoid.cartesianToCartographic(intersectionPoint);
            cb._surface.debugShowBoundingSphereOfTileAt(cartographicPick);
            break;
        case 'V'.charCodeAt(0):
            var camera = scene.getCamera();
        	console.log('var position = new Cesium.Cartesian3' + camera.getPositionWC() + ';');
        	console.log('var direction = new Cesium.Cartesian3' + camera.getDirectionWC() + ';');
        	console.log('var up = new Cesium.Cartesian3' + camera.getUpWC() + ';');
            break;
        case 'L'.charCodeAt(0):
            var position = new Cesium.Cartesian3(1235514.4818091553, -4996224.532789806, 3894637.0982041876);
            var direction = new Cesium.Cartesian3(-0.19142739361697755, 0.7741020071546907, -0.6034249211725352);
            var up = new Cesium.Cartesian3(-0.022861502949612936, 0.6111110780404753, 0.791214637111247);
        	var camera = scene.getCamera();
            camera.lookAt(position, position.add(direction), up);
            break;
        case 'C'.charCodeAt(0):
            var position = new Cesium.Cartesian3(-2154047.1693888847, -5129769.958774299, 3112753.0357638514);
            var direction = new Cesium.Cartesian3(-0.6303093658511963, -0.09320311457302291, -0.7707290592381483);
            var up = new Cesium.Cartesian3(-0.36365569382280133, -0.8416695313076181, 0.3991828358266927);
            var camera = scene.getCamera();
            camera.lookAt(position, position.add(direction), up);
            break;
        }
    }

    // Ask Dojo to parse URL configuration options
    var endUserOptions = {};
    if (window.location.search) {
        endUserOptions = ioQuery.queryToObject(window.location.search.substring(1));
    }

    // Initialize a viewer capable of drag-and-drop
    // and user customizations.
    var widget = new CesiumViewerWidget({
        endUserOptions : endUserOptions,
        enableDragDrop : true
    });
    widget.placeAt(dom.byId('cesiumContainer'));
    widget.startup();
    dom.byId('toolbar').innerHTML = '';

    scene = widget.scene;
    cb = scene.getPrimitives().getCentralBody();

    var terrainProvider = new Cesium.CesiumTerrainProvider({
<<<<<<< HEAD
        url : 'http://cesium.agi.com/terrain2'
=======
        url : 'http://cesium.agi.com/terrain'
>>>>>>> b02b9352
    });
    
    /*var terrainProvider = new Cesium.TileMapServiceTerrainProvider({
        url : 'http://cesium.agi.com/terrain'
    });*/    

    cb._surface._terrainProvider = terrainProvider;
    
    cb.oceanMaterial = new Cesium.Material({
        context : scene.getContext(),
        fabric : {
            uniforms : {
                normalMap: require.toUrl('Assets/Textures/waterNormalsSmall.jpg'),
                frequency: 500000.0,
                animationSpeed: 0.006,
                amplitude: 1.0,
                specularIntensity : 0.5,
                fadeFactor : 1.0
            },
            source : CentralBodyOcean
        }
    });

    /*var terrainProvider = new Cesium.ArcGisImageServerTerrainProvider({
        url : 'http://elevation.arcgisonline.com/ArcGIS/rest/services/WorldElevation/DTMEllipsoidal/ImageServer',
        token : 'qV84HyuF8fxKlS3QNus8G9J4GxlA6R64C6WSMXcaZqnvvuAbWJARjvH9xt-axZ2cm7O8r11lCO6SxVYteypIKA..',
        proxy : new Cesium.DefaultProxy('/terrain/')
    });

    cb._surface._terrainProvider = terrainProvider;
    
    // TODO: this shouldn't be necessary
    var surface = cb._surface;
    var levelZeroTiles = surface._levelZeroTiles;
    for (var i = 0; i < levelZeroTiles.length; ++i) {
        levelZeroTiles[i].freeResources();
    }
    surface._levelZeroTiles = terrainProvider.tilingScheme.createLevelZeroTiles();*/

    scene.getCamera().frustum.near = 10.0;
    cb.affectedByLighting = false;
    
    /*var imageryLayerCollection = cb.getImageLayers();
    imageryLayerCollection.removeAll();
    
    var esriImageryProvider = new Cesium.ArcGisMapServerImageryProvider({
      url : 'http://services.arcgisonline.com/ArcGIS/rest/services/World_Imagery/MapServer',
      proxy : new Cesium.DefaultProxy('/proxy/')
    });
    var esriLayer = imageryLayerCollection.addImageryProvider(esriImageryProvider);

    var esriStreetsImageryProvider = new Cesium.ArcGisMapServerImageryProvider({
        url : 'http://server.arcgisonline.com/ArcGIS/rest/services/Reference/World_Transportation/MapServer',
        proxy : new Cesium.DefaultProxy('/proxy/')
    });
    var esriStreetsLayer = imageryLayerCollection.addImageryProvider(esriStreetsImageryProvider);*/

    document.addEventListener('keydown', keydownHandler, false);
    
<<<<<<< HEAD
    /*var handler = new Cesium.EventHandler(widget.canvas);
=======
    var handler = new Cesium.ScreenSpaceEventHandler(widget.canvas);
>>>>>>> b02b9352

    handler.setInputAction(function(movement) {
        mousePosition = movement.endPosition;
        // Use movement.startPosition, movement.endPosition
<<<<<<< HEAD
    }, Cesium.MouseEventType.MOVE);*/
=======
    }, Cesium.ScreenSpaceEventType.MOUSE_MOVE);
>>>>>>> b02b9352
});
</script>
</body>
</html><|MERGE_RESOLUTION|>--- conflicted
+++ resolved
@@ -180,11 +180,7 @@
     cb = scene.getPrimitives().getCentralBody();
 
     var terrainProvider = new Cesium.CesiumTerrainProvider({
-<<<<<<< HEAD
-        url : 'http://cesium.agi.com/terrain2'
-=======
         url : 'http://cesium.agi.com/terrain'
->>>>>>> b02b9352
     });
     
     /*var terrainProvider = new Cesium.TileMapServiceTerrainProvider({
@@ -244,20 +240,12 @@
 
     document.addEventListener('keydown', keydownHandler, false);
     
-<<<<<<< HEAD
-    /*var handler = new Cesium.EventHandler(widget.canvas);
-=======
     var handler = new Cesium.ScreenSpaceEventHandler(widget.canvas);
->>>>>>> b02b9352
 
     handler.setInputAction(function(movement) {
         mousePosition = movement.endPosition;
         // Use movement.startPosition, movement.endPosition
-<<<<<<< HEAD
-    }, Cesium.MouseEventType.MOVE);*/
-=======
     }, Cesium.ScreenSpaceEventType.MOUSE_MOVE);
->>>>>>> b02b9352
 });
 </script>
 </body>
