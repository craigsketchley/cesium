--- conflicted
+++ resolved
@@ -105,13 +105,8 @@
         scene.getPrimitives().add(labels);
         
         // Mouse over the globe to see the cartographic position
-<<<<<<< HEAD
-        handler = new Cesium.EventHandler(scene.getCanvas());
-        handler.setMouseAction(function(movement) {
-=======
         handler = new Cesium.ScreenSpaceEventHandler(scene.getCanvas());
         handler.setInputAction(function(movement) {
->>>>>>> a5eafa41
             var cartesian = scene.getCamera().controller.pickEllipsoid(movement.endPosition, ellipsoid);
             if (cartesian) {
                 var cartographic = ellipsoid.cartesianToCartographic(cartesian);
