<!DOCTYPE html>
<html lang="en">
<head>
    <meta charset="utf-8">
    <meta http-equiv="X-UA-Compatible" content="IE=Edge,chrome=1">  <!-- Use Chrome Frame in IE -->
    <meta name="viewport" content="width=device-width, height=device-height, initial-scale=1, maximum-scale=1, minimum-scale=1, user-scalable=no">
    <meta name="description" content="Browse Cesium's built in materials and define new ones using the Fabric schema.">
    <meta name="cesium-sandcastle-labels" content="Showcases">
    <title>Cesium Demo</title>
    <script type="text/javascript" src="../Sandcastle-header.js"></script>
    <script type="text/javascript" src="../../../ThirdParty/requirejs-2.1.9/require.js"></script>
    <script type="text/javascript">
    require.config({
        baseUrl : '../../../Source',
        waitSeconds : 60
    });
    </script>
</head>
<body class="sandcastle-loading" data-sandcastle-bucket="bucket-requirejs.html">
<style>
    @import url(../templates/bucket.css);
</style>
<div id="cesiumContainer" class="fullSize"></div>
<div id="loadingOverlay"><h1>Loading...</h1></div>
<div id="toolbar"></div>
<script id="cesium_sandcastle_script">
function startup(Cesium) {
    "use strict";
//Sandcastle_Begin
var rectangle;
var worldRectangle;
var polyline;

function applyAlphaMapMaterial(primitive, scene) {
    Sandcastle.declare(applyAlphaMapMaterial);  // For highlighting in Sandcastle.
    primitive.material = new Cesium.Material({
        fabric : {
            materials : {
                alphaMaterial : {
                    type : 'AlphaMap',
                    uniforms : {
                        image : '../images/Cesium_Logo_Color.jpg',
                        channel : 'r'
                    }
                }
            },
            components : {
                diffuse : 'vec3(1.0)',
                alpha : 'alphaMaterial.alpha'
            }
        }
    });
}

function applyBumpMapMaterial(primitive, scene) {
    Sandcastle.declare(applyBumpMapMaterial);   // For highlighting in Sandcastle.
    primitive.material = new Cesium.Material({
        fabric : {
            materials : {
                diffuseMaterial : {
                    type : 'DiffuseMap',
                    uniforms : {
                        image : '../images/bumpmap.png'
                    }
                },
                bumpMaterial : {
                    type : 'BumpMap',
                    uniforms : {
                        image : '../images/bumpmap.png',
                        strength : 0.8
                    }
                }
            },
            components : {
                diffuse : 'diffuseMaterial.diffuse',
                specular : 0.01,
                normal : 'bumpMaterial.normal'
            }
        }
    });
}

function applyCheckerboardMaterial(primitive, scene) {
    Sandcastle.declare(applyCheckerboardMaterial);  // For highlighting in Sandcastle.
    primitive.material = Cesium.Material.fromType('Checkerboard');
}

function applyColorMaterial(primitive, scene) {
    Sandcastle.declare(applyColorMaterial); // For highlighting in Sandcastle.
    primitive.material = Cesium.Material.fromType('Color');
}

function applyCompositeMaterial(primitive, scene) {
    Sandcastle.declare(applyCompositeMaterial);    // For highlighting in Sandcastle.
    primitive.material = new Cesium.Material({
            fabric: {
                uniforms : {
                    image: '../images/earthspec1k.jpg',
                    heightField : '../images/earthbump1k.jpg'
                },
                materials: {
                    bumpMap: {
                        type : 'BumpMap',
                        uniforms : {
                            image : '../images/earthbump1k.jpg'
                        }
                    }
                },
                source :
                    'czm_material czm_getMaterial(czm_materialInput materialInput) {' +
                        'czm_material material = czm_getDefaultMaterial(materialInput);' +
                        'float heightValue = texture2D(heightField, materialInput.st).r;' +
                        'material.diffuse = mix(vec3(0.2, 0.6, 0.2), vec3(1.0, 0.5, 0.2), heightValue);' +
                        'material.alpha = (1.0 - texture2D(image, materialInput.st).r) * 0.7;' +
                        'material.normal = bumpMap.normal;' +
                        'material.specular = step(0.1, heightValue);' + // Specular mountain tops
                        'material.shininess = 8.0;' + // Sharpen highlight
                        'return material;' +
                    '}'
            }
        });
}

function applyDotMaterial(primitive, scene) {
    Sandcastle.declare(applyDotMaterial);   // For highlighting in Sandcastle.
    primitive.material = Cesium.Material.fromType('Dot');
}

function applyDiffuseMaterial(primitive, scene) {
    Sandcastle.declare(applyDiffuseMaterial);   // For highlighting in Sandcastle.
    primitive.material = new Cesium.Material({
        fabric : {
            type : 'DiffuseMap',
            uniforms : {
                image : '../images/Cesium_Logo_Color.jpg'
            }
        }
    });
}

function applyEmissionMapMaterial(primitive, scene) {
    Sandcastle.declare(applyEmissionMapMaterial);   // For highlighting in Sandcastle.
    primitive.material = new Cesium.Material({
        fabric : {
            materials : {
                diffuseMaterial : {
                    type : 'DiffuseMap',
                    uniforms : {
                        image : '../images/Cesium_Logo_Color.jpg'
                    }
                },
                emissionMaterial : {
                    type : 'EmissionMap',
                    uniforms : {
                        image : '../images/checkerboard.png',
                        repeat : {
                            x : 1,
                            y : 0.5
                        }
                    }
                }
            },
            components : {
                diffuse : 'diffuseMaterial.diffuse',
                emission : 'emissionMaterial.emission * 0.2'
            }
        }
    });
}

function applyWaterMaterial(primitive, scene) {
    Sandcastle.declare(applyWaterMaterial); // For highlighting in Sandcastle.

    primitive.material = new Cesium.Material({
        fabric : {
            type : 'Water',
            uniforms : {
                specularMap: '../images/earthspec1k.jpg',
                normalMap: require.toUrl('Assets/Textures/waterNormals.jpg'),
                frequency: 10000.0,
                animationSpeed: 0.01,
                amplitude: 1.0
            }
        }
    });
}

function applyGridMaterial(primitive, scene) {
    Sandcastle.declare(applyGridMaterial); // For highlighting in Sandcastle.
    primitive.material = Cesium.Material.fromType('Grid');
}

function applyImageMaterial(primitive, scene) {
    Sandcastle.declare(applyImageMaterial); // For highlighting in Sandcastle.
    primitive.material = new Cesium.Material({
        fabric : {
            type : 'Image',
            uniforms : {
                image : '../images/Cesium_Logo_Color.jpg'
            }
        }
     });
}

function applyNormalMapMaterial(primitive, scene) {
    Sandcastle.declare(applyNormalMapMaterial); // For highlighting in Sandcastle.
    primitive.material = new Cesium.Material({
        fabric : {
            materials : {
                diffuseMaterial : {
                    type : 'DiffuseMap',
                    uniforms : {
                        image : '../images/bumpmap.png'
                    }
                },
                normalMap : {
                    type : 'NormalMap',
                    uniforms : {
                        image : '../images/normalmap.png',
                        strength : 0.6
                    }
                }
            },
            components : {
                diffuse : 'diffuseMaterial.diffuse',
                specular : 0.01,
                normal : 'normalMap.normal'
            }
        }
    });
}

function applySpecularMapMaterial(primitive, scene) {
    Sandcastle.declare(applySpecularMapMaterial);   // For highlighting in Sandcastle.
    primitive.material = new Cesium.Material({
        fabric : {
            type : 'SpecularMap',
            uniforms : {
                image : '../images/Cesium_Logo_Color.jpg',
                channel : 'r'
            }
        }
    });
}

function applyStripeMaterial(primitive, scene) {
    Sandcastle.declare(applyStripeMaterial);    // For highlighting in Sandcastle.
    primitive.material = Cesium.Material.fromType('Stripe');
}

function applyRimLightingMaterial(primitive, scene) {
    Sandcastle.declare(applyRimLightingMaterial);  // For highlighting in Sandcastle.
    primitive.material = Cesium.Material.fromType('RimLighting');
}

function applyPolylineArrowMaterial(primitive, scene) {
    Sandcastle.declare(applyPolylineArrowMaterial);  // For highlighting in Sandcastle.
    var material = Cesium.Material.fromType('PolylineArrow');
    primitive.material = material;
}

function applyPolylineGlowMaterial(primitive, scene) {
    Sandcastle.declare(applyPolylineGlowMaterial);  // For highlighting in Sandcastle.
    var material = Cesium.Material.fromType('PolylineGlow', {
        innerWidth : primitive.width / 2.0
    });
    primitive.material = material;
}

function applyPolylineOutlineMaterial(primitive, scene) {
    Sandcastle.declare(applyPolylineOutlineMaterial);  // For highlighting in Sandcastle.
    var material = Cesium.Material.fromType('PolylineOutline', {
        outlineWidth : primitive.width / 2.0
    });
    primitive.material = material;
}

function createButtons(scene) {
    var primitives = scene.primitives;

    function toggleRectangleVisibility() {
        rectangle.show = true;
        worldRectangle.show = false;
        polyline.show = false;
    }

    function toggleWorldRectangleVisibility() {
        worldRectangle.show = true;
        rectangle.show = false;
        polyline.show = false;
    }

    function togglePolylineVisibility() {
        polyline.show = true;
        worldRectangle.show = false;
        rectangle.show = false;
    }

    function selectMenuOption(menu, options) {
        if (menu.selectedIndex > 0) {
            options[menu.selectedIndex].onselect();
        }
        menu.selectedIndex = 0;
    }

    var commonMaterialOptions = [{
        text : 'Common materials'
    }, {
        text : 'Color',
        onselect : function() {
            toggleRectangleVisibility();
            applyColorMaterial(rectangle, scene);
            Sandcastle.highlight(applyColorMaterial);
        }
    }, {
        text : 'Image',
        onselect : function() {
            toggleRectangleVisibility();
            applyImageMaterial(rectangle, scene);
            Sandcastle.highlight(applyImageMaterial);
        }
    }];

    Sandcastle.addToolbarMenu(commonMaterialOptions, function() {
        selectMenuOption(this, commonMaterialOptions);
    });

    var proceduralTextureOptions = [{
        text : 'Procedural textures'
    }, {
        text : 'Checkerboard',
        onselect : function() {
            toggleRectangleVisibility();
            applyCheckerboardMaterial(rectangle, scene);
            Sandcastle.highlight(applyCheckerboardMaterial);
        }
    }, {
        text : 'Dot',
        onselect : function() {
            toggleRectangleVisibility();
            applyDotMaterial(rectangle, scene);
            Sandcastle.highlight(applyDotMaterial);
        }
    }, {
        text : 'Grid',
        onselect : function() {
            toggleRectangleVisibility(rectangle, worldRectangle);
            applyGridMaterial(rectangle, scene);
            Sandcastle.highlight(applyGridMaterial);
        }
    }, {
        text : 'Stripe',
        onselect : function() {
            toggleRectangleVisibility();
            applyStripeMaterial(rectangle, scene);
            Sandcastle.highlight(applyStripeMaterial);
        }
    }];

    Sandcastle.addToolbarMenu(proceduralTextureOptions, function() {
        selectMenuOption(this, proceduralTextureOptions);
    });

    var baseMaterialOptions = [{
        text : 'Base materials'
    }, {
        text : 'Alpha Map',
        onselect : function() {
            toggleRectangleVisibility();
            applyAlphaMapMaterial(rectangle, scene);
            Sandcastle.highlight(applyAlphaMapMaterial);
        }
    }, {
        text : 'Bump Map',
        onselect : function() {
            toggleRectangleVisibility();
            applyBumpMapMaterial(rectangle, scene);
            Sandcastle.highlight(applyBumpMapMaterial);
        }
    }, {
        text : 'Diffuse',
        onselect : function() {
            toggleRectangleVisibility();
            applyDiffuseMaterial(rectangle, scene);
            Sandcastle.highlight(applyDiffuseMaterial);
        }
    }, {
        text : 'Emission Map',
        onselect : function() {
            toggleRectangleVisibility();
            applyEmissionMapMaterial(rectangle, scene);
            Sandcastle.highlight(applyEmissionMapMaterial);
        }
    }, {
        text : 'Normal Map',
        onselect : function() {
            toggleRectangleVisibility();
            applyNormalMapMaterial(rectangle, scene);
            Sandcastle.highlight(applyNormalMapMaterial);
        }
    }, {
        text : 'Specular Map',
        onselect : function() {
            toggleRectangleVisibility();
            applySpecularMapMaterial(rectangle, scene);
            Sandcastle.highlight(applySpecularMapMaterial);
        }
    }];

    Sandcastle.addToolbarMenu(baseMaterialOptions, function() {
        selectMenuOption(this, baseMaterialOptions);
    });

    var miscMaterialOptions = [{
        text : 'Misc materials'
    }, {
        text : 'Rim Lighting',
        onselect : function() {
            toggleWorldRectangleVisibility();
            applyRimLightingMaterial(worldRectangle, scene);
            Sandcastle.highlight(applyRimLightingMaterial);
        }
    }, {
        text : 'Water',
        onselect : function() {
            toggleWorldRectangleVisibility();
            applyWaterMaterial(worldRectangle, scene);
            Sandcastle.highlight(applyWaterMaterial);
        }
    }];

    Sandcastle.addToolbarMenu(miscMaterialOptions, function() {
        selectMenuOption(this, miscMaterialOptions);
    });

    var compositeMaterialOptions = [{
        text : 'Example composite materials'
    }, {
        text : 'Composite Example',
        onselect : function() {
            toggleWorldRectangleVisibility();
            applyCompositeMaterial(worldRectangle, scene);
            Sandcastle.highlight(applyCompositeMaterial);
        }
    }];

    Sandcastle.addToolbarMenu(compositeMaterialOptions, function() {
        selectMenuOption(this, compositeMaterialOptions);
    });

<<<<<<< HEAD
    var polylineMaterialOptions = [{
        text : 'Polyline materials'
    }, {
        text : 'Polyline Arrow',
        onselect : function() {
            togglePolylineVisibility();
            applyPolylineArrowMaterial(polyline, scene);
            Sandcastle.highlight(applyPolylineArrowMaterial);
        }
    }, {
        text : 'Polyline Glow',
        onselect : function() {
            togglePolylineVisibility();
            applyPolylineGlowMaterial(polyline, scene);
            Sandcastle.highlight(applyPolylineGlowMaterial);
        }
    }, {
        text : 'Polyline Outline',
        onselect : function() {
            togglePolylineVisibility();
            applyPolylineOutlineMaterial(polyline, scene);
            Sandcastle.highlight(applyPolylineOutlineMaterial);
        }
    }];
=======
        Sandcastle.addToolbarMenu(polylineMaterialOptions, function() {
            selectMenuOption(this, polylineMaterialOptions);
        });
        
        document.getElementById('toolbar').style.width = '10%';
    }
>>>>>>> 8f653887

    Sandcastle.addToolbarMenu(polylineMaterialOptions, function() {
        selectMenuOption(this, polylineMaterialOptions);
    });
}

function createPrimitives(scene) {
    var primitives = scene.primitives;

    rectangle = new Cesium.RectanglePrimitive({
        rectangle : Cesium.Rectangle.fromDegrees(-120.0, 20.0, -60.0, 40.0)
    });
    primitives.add(rectangle);

    worldRectangle = new Cesium.Polygon();
    worldRectangle = new Cesium.RectanglePrimitive({
        rectangle : Cesium.Rectangle.fromDegrees(-180.0, -90.0, 180.0, 90.0),
        show : false
    });
    primitives.add(worldRectangle);

    var polylines = new Cesium.PolylineCollection();
    polyline = polylines.add({
        positions : Cesium.Cartesian3.fromDegreesArray([
            -110.0, 42.0,
            -85.0, 36.0,
            -100.0, 25.0,
             -77.0, 12.0
        ]),
        width : 10.0,
        show : false
    });
    primitives.add(polylines);
}

var viewer = new Cesium.Viewer('cesiumContainer');
var scene = viewer.scene;

createPrimitives(scene);
createButtons(scene);
//Sandcastle_End
    Sandcastle.finishedLoading();
}
if (typeof Cesium !== "undefined") {
    startup(Cesium);
} else if (typeof require === "function") {
    require(["Cesium"], startup);
}
</script>
</body>
</html><|MERGE_RESOLUTION|>--- conflicted
+++ resolved
@@ -448,7 +448,6 @@
         selectMenuOption(this, compositeMaterialOptions);
     });
 
-<<<<<<< HEAD
     var polylineMaterialOptions = [{
         text : 'Polyline materials'
     }, {
@@ -473,18 +472,12 @@
             Sandcastle.highlight(applyPolylineOutlineMaterial);
         }
     }];
-=======
-        Sandcastle.addToolbarMenu(polylineMaterialOptions, function() {
-            selectMenuOption(this, polylineMaterialOptions);
-        });
-        
-        document.getElementById('toolbar').style.width = '10%';
-    }
->>>>>>> 8f653887
 
     Sandcastle.addToolbarMenu(polylineMaterialOptions, function() {
         selectMenuOption(this, polylineMaterialOptions);
     });
+    
+    document.getElementById('toolbar').style.width = '10%';
 }
 
 function createPrimitives(scene) {
@@ -520,8 +513,7 @@
 var scene = viewer.scene;
 
 createPrimitives(scene);
-createButtons(scene);
-//Sandcastle_End
+createButtons(scene);//Sandcastle_End
     Sandcastle.finishedLoading();
 }
 if (typeof Cesium !== "undefined") {
