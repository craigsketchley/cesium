--- conflicted
+++ resolved
@@ -6,13 +6,9 @@
          'DynamicScene/ConstantProperty',
          'DynamicScene/DynamicObject',
          'Scene/CameraFlightPath',
-<<<<<<< HEAD
-         'Widgets/Viewer/Viewer'
-=======
          'DynamicScene/ConstantProperty',
          'Widgets/Viewer/Viewer',
          'Specs/MockDataSource'
->>>>>>> a59addf2
      ], function(
          viewerDynamicObjectMixin,
          Cartesian3,
@@ -20,13 +16,9 @@
          ConstantProperty,
          DynamicObject,
          CameraFlightPath,
-<<<<<<< HEAD
-         Viewer) {
-=======
          ConstantProperty,
          Viewer,
          MockDataSource) {
->>>>>>> a59addf2
     "use strict";
     /*global jasmine,describe,xdescribe,it,xit,expect,beforeEach,afterEach,beforeAll,afterAll,spyOn,runs,waits,waitsFor*/
 
@@ -146,7 +138,7 @@
             viewer.onObjectTracked.removeEventListener(spyListener);
         });
     });
-<<<<<<< HEAD
+
     it('throws if balloonedObject property already added by another mixin.', function() {
         var viewer = new Viewer(container);
         viewer.balloonedObject = true;
@@ -154,7 +146,7 @@
             viewer.extend(viewerDynamicObjectMixin);
         }).toThrow();
         viewer.destroy();
-=======
+    });
 
     it('returns to home when a tracked object is removed', function() {
         viewer = new Viewer(container);
@@ -218,6 +210,5 @@
 
         expect(preMixinDataSource.dynamicObjectCollection.collectionChanged._listeners.length).not.toEqual(preMixinListenerCount);
         expect(postMixinDataSource.dynamicObjectCollection.collectionChanged._listeners.length).not.toEqual(postMixinListenerCount);
->>>>>>> a59addf2
     });
 });