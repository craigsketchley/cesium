--- conflicted
+++ resolved
@@ -19,7 +19,7 @@
     var validTime = JulianDate.fromIso8601('2012');
     var invalidTime = JulianDate.fromIso8601('2014');
 
-    var testPropertyLink = 'testObject.property';
+    var testObjectLink = 'testObject.property';
     function createTestObject(dynamicObjectCollection, methodName) {
         var testObject = dynamicObjectCollection.getOrCreateObject('testObject');
         testObject.availability = TimeInterval.fromIso8601('2012/2013');
@@ -44,6 +44,12 @@
         }).toThrow();
     });
 
+    it('constructor throws if missing targetPropertyName parameter', function() {
+        expect(function() {
+            return new ReferenceProperty(new DynamicObjectCollection(), 'object', undefined);
+        }).toThrow();
+    });
+
     it('fromString throws if missing dynamicObjectCollection parameter', function() {
         expect(function() {
             return ReferenceProperty.fromString(undefined, 'object.property');
@@ -56,8 +62,6 @@
         }).toThrow();
     });
 
-<<<<<<< HEAD
-=======
     it('fromString throws if invalid string parameter', function() {
         expect(function() {
             return ReferenceProperty.fromString(new DynamicObjectCollection(), 'a.b.c');
@@ -71,16 +75,15 @@
         }).toThrow();
     });
 
->>>>>>> a59addf2
     it('getValue returned undefined for unresolved property', function() {
         var property = ReferenceProperty.fromString(new DynamicObjectCollection(), 'object.property');
         expect(property.getValue(new JulianDate())).toBeUndefined();
     });
 
-    it('Resolves target property', function() {
+    it('Resolves getValue property on collection', function() {
         var dynamicObjectCollection = new DynamicObjectCollection();
         createTestObject(dynamicObjectCollection, 'getValue');
-        var property = ReferenceProperty.fromString(dynamicObjectCollection, testPropertyLink);
+        var property = ReferenceProperty.fromString(dynamicObjectCollection, testObjectLink);
         var result = {};
         expect(property.getValue(validTime, result)).toEqual(result);
         expect(result.expectedValue).toEqual(true);
@@ -88,14 +91,6 @@
         expect(property.getValue(invalidTime, result)).toBeUndefined();
     });
 
-<<<<<<< HEAD
-    it('Resolves target object', function() {
-        var dynamicObjectCollection = new DynamicObjectCollection();
-        var dynamicObject = new DynamicObject('myId');
-        dynamicObjectCollection.add(dynamicObject);
-        var property = new ReferenceProperty(dynamicObjectCollection, 'myId');
-        expect(property.getValue()).toBe(dynamicObject);
-=======
     it('equals works', function() {
         var dynamicObjectCollection = new DynamicObjectCollection();
         createTestObject(dynamicObjectCollection, 'getValue');
@@ -108,6 +103,5 @@
 
         right = new ReferenceProperty(dynamicObjectCollection, 'testObject2', 'property');
         expect(left.equals(right)).toEqual(false);
->>>>>>> a59addf2
     });
 });