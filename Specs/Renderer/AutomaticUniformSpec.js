--- conflicted
+++ resolved
@@ -430,7 +430,6 @@
                 0.0, 0.0, 0.0, 1.0));
     });
 
-<<<<<<< HEAD
     it('has czm_inverseModelViewProjection', function() {
         var us = context.getUniformState();
         us.setView(new Matrix4(1.0, 0.0, 0.0, 0.0,
@@ -448,7 +447,7 @@
             '  bool b1 = (czm_inverseModelViewProjection[0][1] == 0.0) && (czm_inverseModelViewProjection[1][1] == 1.0) && (czm_inverseModelViewProjection[2][1] == 0.0) && (czm_inverseModelViewProjection[3][1] == -8.0); ' +
             '  bool b2 = (czm_inverseModelViewProjection[0][2] == 0.0) && (czm_inverseModelViewProjection[1][2] == 0.0) && (czm_inverseModelViewProjection[2][2] == 1.0) && (czm_inverseModelViewProjection[3][2] == -9.0); ' +
             '  bool b3 = (czm_inverseModelViewProjection[0][3] == 0.0) && (czm_inverseModelViewProjection[1][3] == 0.0) && (czm_inverseModelViewProjection[2][3] == 0.0) && (czm_inverseModelViewProjection[3][3] ==  1.0); ' +
-=======
+
     it('has czm_modelViewProjectionRelativeToEye', function() {
         var us = context.getUniformState();
         us.update(createMockCamera(
@@ -467,7 +466,6 @@
             '  bool b1 = (czm_modelViewProjectionRelativeToEye[0][1] == 0.0) && (czm_modelViewProjectionRelativeToEye[1][1] == 1.0) && (czm_modelViewProjectionRelativeToEye[2][1] == 0.0) && (czm_modelViewProjectionRelativeToEye[3][1] == 0.0); ' +
             '  bool b2 = (czm_modelViewProjectionRelativeToEye[0][2] == 0.0) && (czm_modelViewProjectionRelativeToEye[1][2] == 0.0) && (czm_modelViewProjectionRelativeToEye[2][2] == 1.0) && (czm_modelViewProjectionRelativeToEye[3][2] == 9.0); ' +
             '  bool b3 = (czm_modelViewProjectionRelativeToEye[0][3] == 0.0) && (czm_modelViewProjectionRelativeToEye[1][3] == 0.0) && (czm_modelViewProjectionRelativeToEye[2][3] == 0.0) && (czm_modelViewProjectionRelativeToEye[3][3] == 1.0); ' +
->>>>>>> f24a1ce6
             '  gl_FragColor = vec4(b0 && b1 && b2 && b3); ' +
             '}';
 
